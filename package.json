--- conflicted
+++ resolved
@@ -2,15 +2,9 @@
 	"name": "kilo-code",
 	"displayName": "Kilo Code",
 	"description": "A whole dev team of AI agents in your editor.",
-<<<<<<< HEAD
 	"publisher": "kilocode",
 	"version": "4.4.1",
 	"icon": "assets/icons/logo-outline-black.png",
-=======
-	"publisher": "RooVeterinaryInc",
-	"version": "3.10.1",
-	"icon": "assets/icons/rocket.png",
->>>>>>> 95ba760d
 	"galleryBanner": {
 		"color": "#FFFFFF",
 		"theme": "light"
@@ -49,6 +43,7 @@
 		"ai",
 		"llama",
 		"Kilo Code",
+		"kilocode",
 		"roocode"
 	],
 	"activationEvents": [
@@ -59,12 +54,12 @@
 	"contributes": {
 		"submenus": [
 			{
-				"id": "roo-code.contextMenu",
-				"label": "Roo Code"
-			},
-			{
-				"id": "roo-code.terminalMenu",
-				"label": "Roo Code"
+				"id": "kilo-code.contextMenu",
+				"label": "Kilo Code"
+			},
+			{
+				"id": "kilo-code.terminalMenu",
+				"label": "Kilo Code"
 			}
 		],
 		"viewsContainers": {
@@ -127,7 +122,6 @@
 				"category": "Kilo Code"
 			},
 			{
-<<<<<<< HEAD
 				"command": "kilo-code.explainCode",
 				"title": "Kilo Code: Explain Code",
 				"category": "Kilo Code"
@@ -170,146 +164,60 @@
 			{
 				"command": "kilo-code.terminalExplainCommandInCurrentTask",
 				"title": "Kilo Code: Explain This Command (Current Task)",
-=======
-				"command": "roo-cline.explainCode",
-				"title": "Explain Code",
-				"category": "Roo Code"
-			},
-			{
-				"command": "roo-cline.fixCode",
-				"title": "Fix Code",
-				"category": "Roo Code"
-			},
-			{
-				"command": "roo-cline.improveCode",
-				"title": "Improve Code",
-				"category": "Roo Code"
-			},
-			{
-				"command": "roo-cline.addToContext",
-				"title": "Add To Context",
-				"category": "Roo Code"
-			},
-			{
-				"command": "roo-cline.terminalAddToContext",
-				"title": "Add Terminal Content to Context",
-				"category": "Terminal"
-			},
-			{
-				"command": "roo-cline.terminalFixCommand",
-				"title": "Fix This Command",
-				"category": "Terminal"
-			},
-			{
-				"command": "roo-cline.terminalExplainCommand",
-				"title": "Explain This Command",
-				"category": "Terminal"
-			},
-			{
-				"command": "roo-cline.terminalFixCommandInCurrentTask",
-				"title": "Fix This Command (Current Task)",
-				"category": "Terminal"
-			},
-			{
-				"command": "roo-cline.terminalExplainCommandInCurrentTask",
-				"title": "Explain This Command (Current Task)",
->>>>>>> 95ba760d
 				"category": "Terminal"
 			}
 		],
 		"menus": {
 			"editor/context": [
 				{
-<<<<<<< HEAD
-					"command": "kilo-code.explainCode",
-					"when": "editorHasSelection",
-					"group": "Kilo Code@1"
-				},
-				{
-					"command": "kilo-code.fixCode",
-					"when": "editorHasSelection",
-					"group": "Kilo Code@2"
-				},
-				{
-					"command": "kilo-code.improveCode",
-					"when": "editorHasSelection",
-					"group": "Kilo Code@3"
-				},
-				{
-					"command": "kilo-code.addToContext",
-					"when": "editorHasSelection",
-					"group": "Kilo Code@4"
-=======
-					"submenu": "roo-code.contextMenu",
+					"submenu": "kilo-code.contextMenu",
 					"group": "navigation"
 				}
 			],
-			"roo-code.contextMenu": [
-				{
-					"command": "roo-cline.explainCode",
+			"kilo-code.contextMenu": [
+				{
+					"command": "kilo-cline.explainCode",
 					"group": "1_actions@1"
 				},
 				{
-					"command": "roo-cline.fixCode",
+					"command": "kilo-cline.fixCode",
 					"group": "1_actions@2"
 				},
 				{
-					"command": "roo-cline.improveCode",
+					"command": "kilo-cline.improveCode",
 					"group": "1_actions@3"
 				},
 				{
-					"command": "roo-cline.addToContext",
+					"command": "kilo-cline.addToContext",
 					"group": "1_actions@4"
->>>>>>> 95ba760d
 				}
 			],
 			"terminal/context": [
 				{
-<<<<<<< HEAD
-					"command": "kilo-code.terminalAddToContext",
-					"group": "Kilo Code@1"
-				},
-				{
-					"command": "kilo-code.terminalFixCommand",
-					"group": "Kilo Code@2"
-				},
-				{
-					"command": "kilo-code.terminalExplainCommand",
-					"group": "Kilo Code@3"
-				},
-				{
-					"command": "kilo-code.terminalFixCommandInCurrentTask",
-					"group": "Kilo Code@5"
-				},
-				{
-					"command": "kilo-code.terminalExplainCommandInCurrentTask",
-					"group": "Kilo Code@6"
-=======
-					"submenu": "roo-code.terminalMenu",
+					"submenu": "kilo-code.terminalMenu",
 					"group": "navigation"
 				}
 			],
-			"roo-code.terminalMenu": [
-				{
-					"command": "roo-cline.terminalAddToContext",
+			"kilo-code.terminalMenu": [
+				{
+					"command": "kilo-cline.terminalAddToContext",
 					"group": "1_actions@1"
 				},
 				{
-					"command": "roo-cline.terminalFixCommand",
+					"command": "kilo-cline.terminalFixCommand",
 					"group": "1_actions@2"
 				},
 				{
-					"command": "roo-cline.terminalExplainCommand",
+					"command": "kilo-cline.terminalExplainCommand",
 					"group": "1_actions@3"
 				},
 				{
-					"command": "roo-cline.terminalFixCommandInCurrentTask",
+					"command": "kilo-cline.terminalFixCommandInCurrentTask",
 					"group": "1_actions@5"
 				},
 				{
-					"command": "roo-cline.terminalExplainCommandInCurrentTask",
+					"command": "kilo-cline.terminalExplainCommandInCurrentTask",
 					"group": "1_actions@6"
->>>>>>> 95ba760d
 				}
 			],
 			"view/title": [
