import { z } from "zod"

/**
 * ReasoningEffort
 */

export const reasoningEfforts = ["low", "medium", "high"] as const

export const reasoningEffortsSchema = z.enum(reasoningEfforts)

export type ReasoningEffort = z.infer<typeof reasoningEffortsSchema>

/**
 * ReasoningEffortWithMinimal
 */

export const reasoningEffortWithMinimalSchema = z.union([reasoningEffortsSchema, z.literal("minimal")])

export type ReasoningEffortWithMinimal = z.infer<typeof reasoningEffortWithMinimalSchema>

/**
 * Verbosity
 */

export const verbosityLevels = ["low", "medium", "high"] as const

export const verbosityLevelsSchema = z.enum(verbosityLevels)

export type VerbosityLevel = z.infer<typeof verbosityLevelsSchema>

/**
 * Service tiers (OpenAI Responses API)
 */
export const serviceTiers = ["default", "flex", "priority"] as const
export const serviceTierSchema = z.enum(serviceTiers)
export type ServiceTier = z.infer<typeof serviceTierSchema>

/**
 * ModelParameter
 */

export const modelParameters = ["max_tokens", "temperature", "reasoning", "include_reasoning"] as const

export const modelParametersSchema = z.enum(modelParameters)

export type ModelParameter = z.infer<typeof modelParametersSchema>

export const isModelParameter = (value: string): value is ModelParameter =>
	modelParameters.includes(value as ModelParameter)

/**
 * ModelInfo
 */

export const modelInfoSchema = z.object({
	maxTokens: z.number().nullish(),
	maxThinkingTokens: z.number().nullish(),
	contextWindow: z.number(),
	supportsImages: z.boolean().optional(),
	supportsComputerUse: z.boolean().optional(),
	supportsPromptCache: z.boolean(),
	// Capability flag to indicate whether the model supports an output verbosity parameter
	supportsVerbosity: z.boolean().optional(),
	supportsReasoningBudget: z.boolean().optional(),
	// Capability flag to indicate whether the model supports temperature parameter
	supportsTemperature: z.boolean().optional(),
	requiredReasoningBudget: z.boolean().optional(),
	supportsReasoningEffort: z.boolean().optional(),
	supportedParameters: z.array(modelParametersSchema).optional(),
	inputPrice: z.number().optional(),
	outputPrice: z.number().optional(),
	cacheWritesPrice: z.number().optional(),
	cacheReadsPrice: z.number().optional(),
	description: z.string().optional(),
	reasoningEffort: reasoningEffortsSchema.optional(),
	minTokensPerCachePoint: z.number().optional(),
	maxCachePoints: z.number().optional(),
	cachableFields: z.array(z.string()).optional(),
<<<<<<< HEAD
	// kilocode_change start
	displayName: z.string().nullish(),
	preferredIndex: z.number().nullish(),
	// kilocode_change end
=======
	// Flag to indicate if the model is deprecated and should not be used
	deprecated: z.boolean().optional(),
>>>>>>> 7734b29c
	/**
	 * Service tiers with pricing information.
	 * Each tier can have a name (for OpenAI service tiers) and pricing overrides.
	 * The top-level input/output/cache* fields represent the default/standard tier.
	 */
	tiers: z
		.array(
			z.object({
				name: serviceTierSchema.optional(), // Service tier name (flex, priority, etc.)
				contextWindow: z.number(),
				inputPrice: z.number().optional(),
				outputPrice: z.number().optional(),
				cacheWritesPrice: z.number().optional(),
				cacheReadsPrice: z.number().optional(),
			}),
		)
		.optional(),
})

export type ModelInfo = z.infer<typeof modelInfoSchema><|MERGE_RESOLUTION|>--- conflicted
+++ resolved
@@ -76,15 +76,12 @@
 	minTokensPerCachePoint: z.number().optional(),
 	maxCachePoints: z.number().optional(),
 	cachableFields: z.array(z.string()).optional(),
-<<<<<<< HEAD
 	// kilocode_change start
 	displayName: z.string().nullish(),
 	preferredIndex: z.number().nullish(),
 	// kilocode_change end
-=======
 	// Flag to indicate if the model is deprecated and should not be used
 	deprecated: z.boolean().optional(),
->>>>>>> 7734b29c
 	/**
 	 * Service tiers with pricing information.
 	 * Each tier can have a name (for OpenAI service tiers) and pricing overrides.
