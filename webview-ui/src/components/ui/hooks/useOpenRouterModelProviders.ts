import axios from "axios"
import { z } from "zod"
import { useQuery, UseQueryOptions } from "@tanstack/react-query"

import type { ModelInfo } from "@roo-code/types"

import { parseApiPrice } from "@roo/cost"

export const OPENROUTER_DEFAULT_PROVIDER_NAME = "[default]"

const openRouterEndpointsSchema = z.object({
	data: z.object({
		id: z.string(),
		name: z.string(),
		description: z.string().optional(),
		architecture: z
			.object({
				input_modalities: z.array(z.string()).nullish(),
				output_modalities: z.array(z.string()).nullish(),
				tokenizer: z.string().nullish(),
			})
			.nullish(),
		endpoints: z.array(
			z.object({
				name: z.string(),
<<<<<<< HEAD
				// kilocode_change start
				provider_name: z.string(),
				tag: z.string().optional(),
				// kilocode_change end
=======
				tag: z.string().optional(),
>>>>>>> 8cff25ab
				context_length: z.number(),
				max_completion_tokens: z.number().nullish(),
				pricing: z
					.object({
						prompt: z.union([z.string(), z.number()]).optional(),
						completion: z.union([z.string(), z.number()]).optional(),
<<<<<<< HEAD
						// kilocode_change start
						input_cache_read: z.union([z.string(), z.number()]).optional(),
						input_cache_write: z.union([z.string(), z.number()]).optional(),
						// kilocode_change end
=======
						input_cache_read: z.union([z.string(), z.number()]).optional(),
						input_cache_write: z.union([z.string(), z.number()]).optional(),
>>>>>>> 8cff25ab
					})
					.optional(),
			}),
		),
	}),
})

type OpenRouterModelProvider = ModelInfo & {
	label: string
}

// kilocode_change: baseUrl, apiKey
async function getOpenRouterProvidersForModel(modelId: string, baseUrl?: string, apiKey?: string) {
	const models: Record<string, OpenRouterModelProvider> = {}

	try {
		// kilocode_change start: baseUrl, apiKey
		const response = await axios.get(
			`${baseUrl?.trim() || "https://openrouter.ai/api/v1"}/models/${modelId}/endpoints`,
			apiKey ? { headers: { Authorization: `Bearer ${apiKey}` } } : undefined,
		)
		// kilocode_change end
		const result = openRouterEndpointsSchema.safeParse(response.data)

		if (!result.success) {
			console.error("OpenRouter API response validation failed:", result.error)
			return models
		}

		const { description, architecture, endpoints } = result.data.data

		// Skip image generation models (models that output images)
		if (architecture?.output_modalities?.includes("image")) {
			return models
		}

		for (const endpoint of endpoints) {
<<<<<<< HEAD
			const providerName = endpoint.tag ?? endpoint.provider_name // kilocode_change
=======
			const providerName = endpoint.tag ?? endpoint.name
>>>>>>> 8cff25ab
			const inputPrice = parseApiPrice(endpoint.pricing?.prompt)
			const outputPrice = parseApiPrice(endpoint.pricing?.completion)
			const cacheReadsPrice = parseApiPrice(endpoint.pricing?.input_cache_read)
			const cacheWritesPrice = parseApiPrice(endpoint.pricing?.input_cache_write)

			// kilocode_change start
			const cacheReadsPrice = parseApiPrice(endpoint.pricing?.input_cache_read)
			const cacheWritesPrice = parseApiPrice(endpoint.pricing?.input_cache_write)
			// kilocode_change end

			const modelInfo: OpenRouterModelProvider = {
				maxTokens: endpoint.max_completion_tokens || endpoint.context_length,
				contextWindow: endpoint.context_length,
<<<<<<< HEAD
				supportsImages: architecture?.modality?.includes("image"),
				// kilocode_change start
				supportsPromptCache: typeof cacheReadsPrice !== "undefined",
				cacheReadsPrice,
				cacheWritesPrice,
				// kilocode_change end
=======
				supportsImages: architecture?.input_modalities?.includes("image") ?? false,
				supportsPromptCache: typeof cacheReadsPrice !== "undefined",
				cacheReadsPrice,
				cacheWritesPrice,
>>>>>>> 8cff25ab
				inputPrice,
				outputPrice,
				description,
				label: providerName,
			}

<<<<<<< HEAD
			// TODO: This is wrong. We need to fetch the model info from
			// OpenRouter instead of hardcoding it here. The endpoints payload
			// doesn't include this unfortunately, so we need to get it from the
			// main models endpoint.
			switch (true) {
				case modelId.startsWith("anthropic/claude-3.7-sonnet"):
					modelInfo.supportsComputerUse = true
					modelInfo.supportsPromptCache = true
					modelInfo.cacheWritesPrice = 3.75
					modelInfo.cacheReadsPrice = 0.3
					modelInfo.maxTokens = id === "anthropic/claude-3.7-sonnet:thinking" ? 64_000 : 8192
					break
				case modelId.startsWith("anthropic/claude-3.5-sonnet-20240620"):
					modelInfo.supportsPromptCache = true
					modelInfo.cacheWritesPrice = 3.75
					modelInfo.cacheReadsPrice = 0.3
					modelInfo.maxTokens = 8192
					break
				// kilocode_change start
				//default:
				//	modelInfo.supportsPromptCache = true
				//	modelInfo.cacheWritesPrice = 0.3
				//	modelInfo.cacheReadsPrice = 0.03
				//	break
				// kilocode_change end
			}

=======
>>>>>>> 8cff25ab
			models[providerName] = modelInfo
		}
	} catch (error) {
		if (error instanceof z.ZodError) {
			console.error(`OpenRouter API response validation failed:`, error.errors)
		} else {
			console.error(`Error fetching OpenRouter providers:`, error)
		}
	}

	return models
}

type UseOpenRouterModelProvidersOptions = Omit<
	UseQueryOptions<Record<string, OpenRouterModelProvider>>,
	"queryKey" | "queryFn"
>

// kilocode_change start: baseUrl, apiKey, organizationId
export const useOpenRouterModelProviders = (
	modelId?: string,
	baseUrl?: string,
	apiKey?: string,
	organizationId?: string,
	options?: UseOpenRouterModelProvidersOptions,
) =>
	useQuery<Record<string, OpenRouterModelProvider>>({
		queryKey: ["openrouter-model-providers", modelId, baseUrl, apiKey, organizationId],
		queryFn: () => (modelId ? getOpenRouterProvidersForModel(modelId, baseUrl, apiKey) : {}),
		...options,
	})
// kilocode_change end<|MERGE_RESOLUTION|>--- conflicted
+++ resolved
@@ -23,29 +23,18 @@
 		endpoints: z.array(
 			z.object({
 				name: z.string(),
-<<<<<<< HEAD
 				// kilocode_change start
 				provider_name: z.string(),
+				// kilocode_change end
 				tag: z.string().optional(),
-				// kilocode_change end
-=======
-				tag: z.string().optional(),
->>>>>>> 8cff25ab
 				context_length: z.number(),
 				max_completion_tokens: z.number().nullish(),
 				pricing: z
 					.object({
 						prompt: z.union([z.string(), z.number()]).optional(),
 						completion: z.union([z.string(), z.number()]).optional(),
-<<<<<<< HEAD
-						// kilocode_change start
 						input_cache_read: z.union([z.string(), z.number()]).optional(),
 						input_cache_write: z.union([z.string(), z.number()]).optional(),
-						// kilocode_change end
-=======
-						input_cache_read: z.union([z.string(), z.number()]).optional(),
-						input_cache_write: z.union([z.string(), z.number()]).optional(),
->>>>>>> 8cff25ab
 					})
 					.optional(),
 			}),
@@ -83,44 +72,25 @@
 		}
 
 		for (const endpoint of endpoints) {
-<<<<<<< HEAD
 			const providerName = endpoint.tag ?? endpoint.provider_name // kilocode_change
-=======
-			const providerName = endpoint.tag ?? endpoint.name
->>>>>>> 8cff25ab
 			const inputPrice = parseApiPrice(endpoint.pricing?.prompt)
 			const outputPrice = parseApiPrice(endpoint.pricing?.completion)
 			const cacheReadsPrice = parseApiPrice(endpoint.pricing?.input_cache_read)
 			const cacheWritesPrice = parseApiPrice(endpoint.pricing?.input_cache_write)
 
-			// kilocode_change start
-			const cacheReadsPrice = parseApiPrice(endpoint.pricing?.input_cache_read)
-			const cacheWritesPrice = parseApiPrice(endpoint.pricing?.input_cache_write)
-			// kilocode_change end
-
 			const modelInfo: OpenRouterModelProvider = {
 				maxTokens: endpoint.max_completion_tokens || endpoint.context_length,
 				contextWindow: endpoint.context_length,
-<<<<<<< HEAD
-				supportsImages: architecture?.modality?.includes("image"),
-				// kilocode_change start
-				supportsPromptCache: typeof cacheReadsPrice !== "undefined",
-				cacheReadsPrice,
-				cacheWritesPrice,
-				// kilocode_change end
-=======
 				supportsImages: architecture?.input_modalities?.includes("image") ?? false,
 				supportsPromptCache: typeof cacheReadsPrice !== "undefined",
 				cacheReadsPrice,
 				cacheWritesPrice,
->>>>>>> 8cff25ab
 				inputPrice,
 				outputPrice,
 				description,
 				label: providerName,
 			}
 
-<<<<<<< HEAD
 			// TODO: This is wrong. We need to fetch the model info from
 			// OpenRouter instead of hardcoding it here. The endpoints payload
 			// doesn't include this unfortunately, so we need to get it from the
@@ -131,7 +101,7 @@
 					modelInfo.supportsPromptCache = true
 					modelInfo.cacheWritesPrice = 3.75
 					modelInfo.cacheReadsPrice = 0.3
-					modelInfo.maxTokens = id === "anthropic/claude-3.7-sonnet:thinking" ? 64_000 : 8192
+					modelInfo.maxTokens = modelId === "anthropic/claude-3.7-sonnet:thinking" ? 64_000 : 8192
 					break
 				case modelId.startsWith("anthropic/claude-3.5-sonnet-20240620"):
 					modelInfo.supportsPromptCache = true
@@ -148,8 +118,6 @@
 				// kilocode_change end
 			}
 
-=======
->>>>>>> 8cff25ab
 			models[providerName] = modelInfo
 		}
 	} catch (error) {
