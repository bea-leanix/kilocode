--- conflicted
+++ resolved
@@ -1,12 +1,8 @@
 {
 	"title": "MCP 伺服器",
 	"done": "完成",
-<<<<<<< HEAD
-	"description": "啟用 Model Context Protocol (MCP)，讓 Kilo Code 可用外部伺服器的工具和服務，擴展 Kilo Code 的能力。<0>了解更多</0>",
-=======
-	"description": "<0>Model Context Protocol</0> 能與本機執行的 MCP 伺服器通訊，提供額外的工具和資源來擴展 Roo 的功能。您可以使用<1>社群開發的伺服器</1>，或請 Roo 為您的工作流程建立新工具（例如「新增一個取得最新 npm 文件的工具」）。",
+	"description": "<0>Model Context Protocol</0> 能與本機執行的 MCP 伺服器通訊，提供額外的工具和資源來擴展 Kilo Code 的功能。您可以使用<1>社群開發的伺服器</1>，或請 Kilo Code 為您的工作流程建立新工具（例如「新增一個取得最新 npm 文件的工具」）。",
 	"instructions": "使用說明",
->>>>>>> 69f72002
 	"enableToggle": {
 		"title": "啟用 MCP 伺服器",
 		"description": "開啟後 Kilo Code 可用已連接 MCP 伺服器的工具，能力更強。不用這些工具時建議關閉，節省 API Token 費用。"
