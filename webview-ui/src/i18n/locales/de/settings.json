{
	"common": {
		"save": "Speichern",
		"done": "Fertig",
		"cancel": "Abbrechen",
		"reset": "Zurücksetzen",
		"select": "Auswählen"
	},
	"header": {
		"title": "Einstellungen",
		"saveButtonTooltip": "Änderungen speichern",
		"nothingChangedTooltip": "Nichts geändert",
		"doneButtonTooltip": "Ungespeicherte Änderungen verwerfen und Einstellungsbereich schließen"
	},
	"unsavedChangesDialog": {
		"title": "Ungespeicherte Änderungen",
		"description": "Möchtest du die Änderungen verwerfen und fortfahren?",
		"cancelButton": "Abbrechen",
		"discardButton": "Änderungen verwerfen"
	},
	"sections": {
		"providers": "Anbieter",
		"autoApprove": "Automatische Genehmigung",
		"browser": "Browser / Computer-Nutzung",
		"checkpoints": "Kontrollpunkte",
		"notifications": "Benachrichtigungen",
		"contextManagement": "Kontext-Management",
		"terminal": "Terminal",
		"advanced": "Erweitert",
		"experimental": "Experimentelle Funktionen",
		"language": "Sprache",
<<<<<<< HEAD
		"about": "Über Kilo Code",
		"mcp": "MCP-Server"
=======
		"about": "Über Roo Code",
		"interface": "Oberfläche"
>>>>>>> 58ac098a
	},
	"autoApprove": {
		"description": "Erlaubt Kilo Code, Operationen automatisch ohne Genehmigung durchzuführen. Aktiviere diese Einstellungen nur, wenn du der KI vollständig vertraust und die damit verbundenen Sicherheitsrisiken verstehst.",
		"readOnly": {
<<<<<<< HEAD
			"label": "Schreibgeschützte Operationen immer genehmigen",
			"description": "Wenn aktiviert, wird Kilo Code automatisch Verzeichnisinhalte anzeigen und Dateien lesen, ohne dass du auf die Genehmigen-Schaltfläche klicken musst.",
=======
			"label": "Lesen",
			"description": "Wenn aktiviert, wird Roo automatisch Verzeichnisinhalte anzeigen und Dateien lesen, ohne dass du auf die Genehmigen-Schaltfläche klicken musst.",
>>>>>>> 58ac098a
			"outsideWorkspace": {
				"label": "Dateien außerhalb des Arbeitsbereichs einbeziehen",
				"description": "Kilo Code erlauben, Dateien außerhalb des aktuellen Arbeitsbereichs ohne Genehmigung zu lesen."
			}
		},
		"write": {
			"label": "Schreiben",
			"description": "Dateien automatisch erstellen und bearbeiten ohne Genehmigung",
			"delayLabel": "Verzögerung nach Schreibvorgängen, damit Diagnosefunktionen potenzielle Probleme erkennen können",
			"outsideWorkspace": {
				"label": "Dateien außerhalb des Arbeitsbereichs einbeziehen",
				"description": "Kilo Code erlauben, Dateien außerhalb des aktuellen Arbeitsbereichs ohne Genehmigung zu erstellen und zu bearbeiten."
			}
		},
		"browser": {
			"label": "Browser",
			"description": "Browser-Aktionen automatisch ohne Genehmigung durchführen. Hinweis: Gilt nur, wenn das Modell Computer-Nutzung unterstützt"
		},
		"retry": {
			"label": "Wiederholung",
			"description": "Fehlgeschlagene API-Anfragen automatisch wiederholen, wenn der Server eine Fehlerantwort zurückgibt",
			"delayLabel": "Verzögerung vor dem Wiederholen der Anfrage"
		},
		"mcp": {
			"label": "MCP",
			"description": "Automatische Genehmigung einzelner MCP-Tools in der MCP-Server-Ansicht aktivieren (erfordert sowohl diese Einstellung als auch das 'Immer erlauben'-Kontrollkästchen des Tools)"
		},
		"modeSwitch": {
			"label": "Modus",
			"description": "Automatisch zwischen verschiedenen Modi wechseln ohne Genehmigung"
		},
		"subtasks": {
			"label": "Teilaufgaben",
			"description": "Erstellung und Abschluss von Unteraufgaben ohne Genehmigung erlauben"
		},
		"execute": {
			"label": "Ausführen",
			"description": "Erlaubte Terminal-Befehle automatisch ohne Genehmigung ausführen",
			"allowedCommands": "Erlaubte Auto-Ausführungsbefehle",
			"allowedCommandsDescription": "Befehlspräfixe, die automatisch ausgeführt werden können, wenn 'Ausführungsoperationen immer genehmigen' aktiviert ist. Fügen Sie * hinzu, um alle Befehle zu erlauben (mit Vorsicht verwenden).",
			"commandPlaceholder": "Befehlspräfix eingeben (z.B. 'git ')",
			"addButton": "Hinzufügen"
		},
		"showMenu": {
			"label": "Auto-Genehmigungs-Menü in der Chat-Ansicht anzeigen",
			"description": "Wenn aktiviert, wird das Auto-Genehmigungs-Menü am unteren Rand der Chat-Ansicht angezeigt, was einen schnellen Zugriff auf die Auto-Genehmigungs-Einstellungen ermöglicht"
		}
	},
	"providers": {
		"configProfile": "Konfigurationsprofil",
		"providerDocumentation": "{{provider}}-Dokumentation",
		"description": "Speichern Sie verschiedene API-Konfigurationen, um schnell zwischen Anbietern und Einstellungen zu wechseln.",
		"apiProvider": "API-Anbieter",
		"model": "Modell",
		"nameEmpty": "Name darf nicht leer sein",
		"nameExists": "Ein Profil mit diesem Namen existiert bereits",
		"deleteProfile": "Profil löschen",
		"invalidArnFormat": "Ungültiges ARN-Format. Überprüfen Sie die obigen Beispiele.",
		"enterNewName": "Neuen Namen eingeben",
		"addProfile": "Profil hinzufügen",
		"renameProfile": "Profil umbenennen",
		"newProfile": "Neues Konfigurationsprofil",
		"enterProfileName": "Profilnamen eingeben",
		"createProfile": "Profil erstellen",
		"cannotDeleteOnlyProfile": "Das einzige Profil kann nicht gelöscht werden",
		"searchPlaceholder": "Profile durchsuchen",
		"noMatchFound": "Keine passenden Profile gefunden",
		"vscodeLmDescription": "Die VS Code Language Model API ermöglicht das Ausführen von Modellen, die von anderen VS Code-Erweiterungen bereitgestellt werden (einschließlich, aber nicht beschränkt auf GitHub Copilot). Der einfachste Weg, um zu starten, besteht darin, die Erweiterungen Copilot und Copilot Chat aus dem VS Code Marketplace zu installieren.",
		"awsCustomArnUse": "Geben Sie eine gültige Amazon Bedrock ARN für das Modell ein, das Sie verwenden möchten. Formatbeispiele:",
		"awsCustomArnDesc": "Stellen Sie sicher, dass die Region in der ARN mit Ihrer oben ausgewählten AWS-Region übereinstimmt.",
		"openRouterApiKey": "OpenRouter API-Schlüssel",
		"getOpenRouterApiKey": "OpenRouter API-Schlüssel erhalten",
		"apiKeyStorageNotice": "API-Schlüssel werden sicher im VSCode Secret Storage gespeichert",
		"glamaApiKey": "Glama API-Schlüssel",
		"getGlamaApiKey": "Glama API-Schlüssel erhalten",
		"useCustomBaseUrl": "Benutzerdefinierte Basis-URL verwenden",
		"useHostHeader": "Benutzerdefinierten Host-Header verwenden",
		"useLegacyFormat": "Altes OpenAI API-Format verwenden",
		"requestyApiKey": "Requesty API-Schlüssel",
		"getRequestyApiKey": "Requesty API-Schlüssel erhalten",
		"openRouterTransformsText": "Prompts und Nachrichtenketten auf Kontextgröße komprimieren (<a>OpenRouter Transformationen</a>)",
		"anthropicApiKey": "Anthropic API-Schlüssel",
		"getAnthropicApiKey": "Anthropic API-Schlüssel erhalten",
		"anthropicUseAuthToken": "Anthropic API-Schlüssel als Authorization-Header anstelle von X-Api-Key übergeben",
		"deepSeekApiKey": "DeepSeek API-Schlüssel",
		"getDeepSeekApiKey": "DeepSeek API-Schlüssel erhalten",
		"geminiApiKey": "Gemini API-Schlüssel",
		"getGeminiApiKey": "Gemini API-Schlüssel erhalten",
		"openAiApiKey": "OpenAI API-Schlüssel",
		"openAiBaseUrl": "Basis-URL",
		"getOpenAiApiKey": "OpenAI API-Schlüssel erhalten",
		"mistralApiKey": "Mistral API-Schlüssel",
		"getMistralApiKey": "Mistral / Codestral API-Schlüssel erhalten",
		"codestralBaseUrl": "Codestral Basis-URL (Optional)",
		"codestralBaseUrlDesc": "Legen Sie eine alternative URL für das Codestral-Modell fest.",
		"awsCredentials": "AWS Anmeldedaten",
		"awsProfile": "AWS Profil",
		"awsProfileName": "AWS Profilname",
		"awsAccessKey": "AWS Zugangsschlüssel",
		"awsSecretKey": "AWS Geheimschlüssel",
		"awsSessionToken": "AWS Sitzungstoken",
		"awsRegion": "AWS Region",
		"awsCrossRegion": "Regionsübergreifende Inferenz verwenden",
		"enablePromptCaching": "Prompt-Caching aktivieren",
		"enablePromptCachingTitle": "Prompt-Caching aktivieren, um die Leistung zu verbessern und Kosten für unterstützte Modelle zu reduzieren.",
		"cacheUsageNote": "Hinweis: Wenn Sie keine Cache-Nutzung sehen, versuchen Sie ein anderes Modell auszuwählen und dann Ihr gewünschtes Modell erneut auszuwählen.",
		"vscodeLmModel": "Sprachmodell",
		"vscodeLmWarning": "Hinweis: Dies ist eine sehr experimentelle Integration und die Anbieterunterstützung variiert. Wenn Sie einen Fehler über ein nicht unterstütztes Modell erhalten, liegt das Problem auf Anbieterseite.",
		"googleCloudSetup": {
			"title": "Um Google Cloud Vertex AI zu verwenden, müssen Sie:",
			"step1": "1. Ein Google Cloud-Konto erstellen, die Vertex AI API aktivieren & die gewünschten Claude-Modelle aktivieren.",
			"step2": "2. Die Google Cloud CLI installieren & Standardanmeldeinformationen für die Anwendung konfigurieren.",
			"step3": "3. Oder ein Servicekonto mit Anmeldeinformationen erstellen."
		},
		"googleCloudCredentials": "Google Cloud Anmeldedaten",
		"googleCloudKeyFile": "Google Cloud Schlüsseldateipfad",
		"googleCloudProjectId": "Google Cloud Projekt-ID",
		"googleCloudRegion": "Google Cloud Region",
		"lmStudio": {
			"baseUrl": "Basis-URL (optional)",
			"modelId": "Modell-ID",
			"speculativeDecoding": "Spekulatives Dekodieren aktivieren",
			"draftModelId": "Entwurfsmodell-ID",
			"draftModelDesc": "Das Entwurfsmodell muss aus derselben Modellfamilie stammen, damit das spekulative Dekodieren korrekt funktioniert.",
			"selectDraftModel": "Entwurfsmodell auswählen",
			"noModelsFound": "Keine Entwurfsmodelle gefunden. Bitte stelle sicher, dass LM Studio mit aktiviertem Servermodus läuft.",
			"description": "LM Studio ermöglicht es dir, Modelle lokal auf deinem Computer auszuführen. Eine Anleitung zum Einstieg findest du in ihrem <a>Schnellstart-Guide</a>. Du musst auch die <b>lokale Server</b>-Funktion von LM Studio starten, um es mit dieser Erweiterung zu verwenden. <span>Hinweis:</span> Kilo Code verwendet komplexe Prompts und funktioniert am besten mit Claude-Modellen. Weniger leistungsfähige Modelle funktionieren möglicherweise nicht wie erwartet."
		},
		"ollama": {
			"baseUrl": "Basis-URL (optional)",
			"modelId": "Modell-ID",
			"description": "Ollama ermöglicht es dir, Modelle lokal auf deinem Computer auszuführen. Eine Anleitung zum Einstieg findest du im Schnellstart-Guide.",
			"warning": "Hinweis: Kilo Code verwendet komplexe Prompts und funktioniert am besten mit Claude-Modellen. Weniger leistungsfähige Modelle funktionieren möglicherweise nicht wie erwartet."
		},
		"unboundApiKey": "Unbound API-Schlüssel",
		"getUnboundApiKey": "Unbound API-Schlüssel erhalten",
		"humanRelay": {
			"description": "Es ist kein API-Schlüssel erforderlich, aber der Benutzer muss beim Kopieren und Einfügen der Informationen in den Web-Chat-KI helfen.",
			"instructions": "Während der Verwendung wird ein Dialogfeld angezeigt und die aktuelle Nachricht wird automatisch in die Zwischenablage kopiert. Du musst diese in Web-Versionen von KI (wie ChatGPT oder Claude) einfügen, dann die Antwort der KI zurück in das Dialogfeld kopieren und auf die Bestätigungsschaltfläche klicken."
		},
		"openRouter": {
			"providerRouting": {
				"title": "OpenRouter Anbieter-Routing",
				"description": "OpenRouter leitet Anfragen an die besten verfügbaren Anbieter für dein Modell weiter. Standardmäßig werden Anfragen über die Top-Anbieter lastverteilt, um maximale Verfügbarkeit zu gewährleisten. Du kannst jedoch einen bestimmten Anbieter für dieses Modell auswählen.",
				"learnMore": "Mehr über Anbieter-Routing erfahren"
			}
		},
		"customModel": {
			"capabilities": "Konfiguriere die Fähigkeiten und Preise für dein benutzerdefiniertes OpenAI-kompatibles Modell. Sei vorsichtig bei der Angabe der Modellfähigkeiten, da diese beeinflussen können, wie Kilo Code funktioniert.",
			"maxTokens": {
				"label": "Maximale Ausgabe-Tokens",
				"description": "Maximale Anzahl von Tokens, die das Modell in einer Antwort generieren kann. (Geben Sie -1 an, damit der Server die maximalen Tokens festlegt.)"
			},
			"contextWindow": {
				"label": "Kontextfenstergröße",
				"description": "Gesamte Tokens (Eingabe + Ausgabe), die das Modell verarbeiten kann."
			},
			"imageSupport": {
				"label": "Bildunterstützung",
				"description": "Ist dieses Modell in der Lage, Bilder zu verarbeiten und zu verstehen?"
			},
			"computerUse": {
				"label": "Computer-Nutzung",
				"description": "Ist dieses Modell in der Lage, mit einem Browser zu interagieren? (z.B. Claude 3.7 Sonnet)"
			},
			"promptCache": {
				"label": "Prompt-Caching",
				"description": "Ist dieses Modell in der Lage, Prompts zu cachen?"
			},
			"pricing": {
				"input": {
					"label": "Eingabepreis",
					"description": "Kosten pro Million Tokens in der Eingabe/Prompt. Dies beeinflusst die Kosten für das Senden von Kontext und Anweisungen an das Modell."
				},
				"output": {
					"label": "Ausgabepreis",
					"description": "Kosten pro Million Tokens in der Modellantwort. Dies beeinflusst die Kosten für generierte Inhalte und Vervollständigungen."
				},
				"cacheReads": {
					"label": "Cache-Lesepreis",
					"description": "Kosten pro Million Tokens für das Lesen aus dem Cache. Dies ist der Preis, der beim Abrufen einer gecachten Antwort berechnet wird."
				},
				"cacheWrites": {
					"label": "Cache-Schreibpreis",
					"description": "Kosten pro Million Tokens für das Schreiben in den Cache. Dies ist der Preis, der beim ersten Cachen eines Prompts berechnet wird."
				}
			},
			"resetDefaults": "Auf Standardwerte zurücksetzen"
		},
		"rateLimitSeconds": {
			"label": "Ratenbegrenzung",
			"description": "Minimale Zeit zwischen API-Anfragen."
		}
	},
	"browser": {
		"enable": {
			"label": "Browser-Tool aktivieren",
			"description": "Wenn aktiviert, kann Kilo Code einen Browser verwenden, um mit Websites zu interagieren, wenn Modelle verwendet werden, die Computer-Nutzung unterstützen."
		},
		"viewport": {
			"label": "Viewport-Größe",
			"description": "Wählen Sie die Viewport-Größe für Browser-Interaktionen. Dies beeinflusst, wie Websites angezeigt und mit ihnen interagiert wird.",
			"options": {
				"largeDesktop": "Großer Desktop (1280x800)",
				"smallDesktop": "Kleiner Desktop (900x600)",
				"tablet": "Tablet (768x1024)",
				"mobile": "Mobil (360x640)"
			}
		},
		"screenshotQuality": {
			"label": "Screenshot-Qualität",
			"description": "Passen Sie die WebP-Qualität von Browser-Screenshots an. Höhere Werte bieten klarere Screenshots, erhöhen aber den Token-Verbrauch."
		},
		"remote": {
			"label": "Remote-Browser-Verbindung verwenden",
			"description": "Verbindung zu einem Chrome-Browser herstellen, der mit aktiviertem Remote-Debugging läuft (--remote-debugging-port=9222).",
			"urlPlaceholder": "Benutzerdefinierte URL (z.B. http://localhost:9222)",
			"testButton": "Verbindung testen",
			"testingButton": "Teste...",
			"instructions": "Geben Sie die DevTools-Protokoll-Host-Adresse ein oder lassen Sie das Feld leer, um Chrome lokale Instanzen automatisch zu erkennen. Die Schaltfläche 'Verbindung testen' versucht die benutzerdefinierte URL, wenn angegeben, oder erkennt automatisch, wenn das Feld leer ist."
		}
	},
	"checkpoints": {
		"enable": {
			"label": "Automatische Kontrollpunkte aktivieren",
			"description": "Wenn aktiviert, erstellt Kilo Code automatisch Kontrollpunkte während der Aufgabenausführung, was die Überprüfung von Änderungen oder die Rückkehr zu früheren Zuständen erleichtert."
		}
	},
	"notifications": {
		"sound": {
			"label": "Soundeffekte aktivieren",
			"description": "Wenn aktiviert, spielt Kilo Code Soundeffekte für Benachrichtigungen und Ereignisse ab.",
			"volumeLabel": "Lautstärke"
		},
		"tts": {
			"label": "Text-zu-Sprache aktivieren",
			"description": "Wenn aktiviert, liest Kilo Code seine Antworten mit Text-zu-Sprache laut vor.",
			"speedLabel": "Geschwindigkeit"
		}
	},
	"contextManagement": {
		"description": "Steuern Sie, welche Informationen im KI-Kontextfenster enthalten sind, was den Token-Verbrauch und die Antwortqualität beeinflusst",
		"openTabs": {
			"label": "Geöffnete Tabs Kontextlimit",
			"description": "Maximale Anzahl von geöffneten VSCode-Tabs, die im Kontext enthalten sein sollen. Höhere Werte bieten mehr Kontext, erhöhen aber den Token-Verbrauch."
		},
		"workspaceFiles": {
			"label": "Workspace-Dateien Kontextlimit",
			"description": "Maximale Anzahl von Dateien, die in den Details des aktuellen Arbeitsverzeichnisses enthalten sein sollen. Höhere Werte bieten mehr Kontext, erhöhen aber den Token-Verbrauch."
		},
		"rooignore": {
			"label": ".kilocodeignore-Dateien in Listen und Suchen anzeigen",
			"description": "Wenn aktiviert, werden Dateien, die mit Mustern in .kilocodeignore übereinstimmen, in Listen mit einem Schlosssymbol angezeigt. Wenn deaktiviert, werden diese Dateien vollständig aus Dateilisten und Suchen ausgeblendet."
		},
		"maxReadFile": {
			"label": "Schwellenwert für automatische Dateilesekürzung",
			"description": "Kilo Code liest diese Anzahl von Zeilen, wenn das Modell keine Start-/Endwerte angibt. Wenn diese Zahl kleiner als die Gesamtzahl der Zeilen ist, erstellt Kilo Code einen Zeilennummernindex der Codedefinitionen. Spezialfälle: -1 weist Kilo Code an, die gesamte Datei zu lesen (ohne Indexierung), und 0 weist an, keine Zeilen zu lesen und nur Zeilenindizes für minimalen Kontext bereitzustellen. Niedrigere Werte minimieren die anfängliche Kontextnutzung und ermöglichen präzise nachfolgende Zeilenbereich-Lesungen. Explizite Start-/End-Anfragen sind von dieser Einstellung nicht begrenzt.",
			"lines": "Zeilen",
			"always_full_read": "Immer die gesamte Datei lesen"
		}
	},
	"terminal": {
		"outputLineLimit": {
			"label": "Terminal-Ausgabelimit",
			"description": "Maximale Anzahl von Zeilen, die in der Terminal-Ausgabe bei der Ausführung von Befehlen enthalten sein sollen. Bei Überschreitung werden Zeilen aus der Mitte entfernt, wodurch Token gespart werden."
		},
		"shellIntegrationTimeout": {
			"label": "Terminal-Shell-Integrationszeit-Limit",
			"description": "Maximale Wartezeit für die Shell-Integration, bevor Befehle ausgeführt werden. Für Benutzer mit langen Shell-Startzeiten musst du diesen Wert möglicherweise erhöhen, wenn du Fehler vom Typ \"Shell Integration Unavailable\" im Terminal siehst."
		},
		"zdotdir": {
			"label": "ZDOTDIR-Behandlung aktivieren",
			"description": "Erstellt bei Aktivierung ein temporäres Verzeichnis für ZDOTDIR, um die zsh-Shell-Integration korrekt zu handhaben. Dies stellt sicher, dass die VSCode-Shell-Integration mit zsh funktioniert und dabei deine zsh-Konfiguration erhalten bleibt. (experimentell)"
		},
		"commandDelay": {
			"label": "Terminal-Befehlsverzögerung",
			"description": "Verzögerung in Millisekunden, die nach der Befehlsausführung hinzugefügt wird. Die Standardeinstellung von 0 deaktiviert die Verzögerung vollständig. Dies kann dazu beitragen, dass die Befehlsausgabe in Terminals mit Timing-Problemen vollständig erfasst wird. In den meisten Terminals wird dies durch Setzen von `PROMPT_COMMAND='sleep N'` implementiert, und Powershell fügt `start-sleep` am Ende jedes Befehls hinzu. Ursprünglich war dies eine Lösung für VSCode-Bug#237208 und ist möglicherweise nicht mehr erforderlich."
		},
		"powershellCounter": {
			"label": "PowerShell-Zähler-Workaround aktivieren",
			"description": "Wenn aktiviert, fügt einen Zähler zu PowerShell-Befehlen hinzu, um die korrekte Befehlsausführung sicherzustellen. Dies hilft bei PowerShell-Terminals, die Probleme mit der Ausgabeerfassung haben könnten."
		},
		"zshClearEolMark": {
			"label": "ZSH-Zeilenende-Markierung löschen",
			"description": "Wenn aktiviert, wird die ZSH-Zeilenende-Markierung durch Setzen von PROMPT_EOL_MARK='' gelöscht. Dies verhindert Probleme bei der Interpretation der Befehlsausgabe, wenn diese mit Sonderzeichen wie '%' endet."
		},
		"zshOhMy": {
			"label": "Oh My Zsh-Integration aktivieren",
			"description": "Wenn aktiviert, wird ITERM_SHELL_INTEGRATION_INSTALLED=Yes gesetzt, um die Shell-Integrationsfunktionen von Oh My Zsh zu aktivieren. (experimentell)"
		},
		"zshP10k": {
			"label": "Powerlevel10k-Integration aktivieren",
			"description": "Wenn aktiviert, wird POWERLEVEL9K_TERM_SHELL_INTEGRATION=true gesetzt, um die Shell-Integrationsfunktionen von Powerlevel10k zu aktivieren. (experimentell)"
		}
	},
	"advanced": {
		"diff": {
			"label": "Bearbeitung durch Diffs aktivieren",
			"description": "Wenn aktiviert, kann Kilo Code Dateien schneller bearbeiten und lehnt automatisch gekürzte vollständige Dateischreibvorgänge ab. Funktioniert am besten mit dem neuesten Claude 3.7 Sonnet-Modell.",
			"strategy": {
				"label": "Diff-Strategie",
				"options": {
					"standard": "Standard (Einzelner Block)",
					"multiBlock": "Experimentell: Multi-Block-Diff",
					"unified": "Experimentell: Vereinheitlichter Diff"
				},
				"descriptions": {
					"standard": "Die Standard-Diff-Strategie wendet Änderungen auf einen einzelnen Codeblock gleichzeitig an.",
					"unified": "Die vereinheitlichte Diff-Strategie verwendet mehrere Ansätze zum Anwenden von Diffs und wählt den besten Ansatz aus.",
					"multiBlock": "Die Multi-Block-Diff-Strategie ermöglicht die Aktualisierung mehrerer Codeblöcke in einer Datei in einer Anfrage."
				}
			},
			"matchPrecision": {
				"label": "Übereinstimmungsgenauigkeit",
				"description": "Dieser Schieberegler steuert, wie genau Codeabschnitte beim Anwenden von Diffs übereinstimmen müssen. Niedrigere Werte ermöglichen flexiblere Übereinstimmungen, erhöhen aber das Risiko falscher Ersetzungen. Verwende Werte unter 100% mit äußerster Vorsicht."
			}
		}
	},
	"experimental": {
		"warning": "⚠️",
		"DIFF_STRATEGY_UNIFIED": {
			"name": "Experimentelle einheitliche Diff-Strategie verwenden",
			"description": "Aktiviert die experimentelle einheitliche Diff-Strategie. Diese Strategie könnte die Anzahl der durch Modellfehler verursachten Wiederholungen reduzieren, kann aber unerwartetes Verhalten oder falsche Bearbeitungen verursachen. Nur aktivieren, wenn du die Risiken verstehst und bereit bist, alle Änderungen sorgfältig zu überprüfen."
		},
		"SEARCH_AND_REPLACE": {
			"name": "Experimentelles Such- und Ersetzungswerkzeug verwenden",
			"description": "Aktiviert das experimentelle Such- und Ersetzungswerkzeug, das Kilo Code ermöglicht, mehrere Instanzen eines Suchbegriffs in einer Anfrage zu ersetzen."
		},
		"INSERT_BLOCK": {
			"name": "Experimentelles Inhalts-Einfüge-Werkzeug verwenden",
			"description": "Aktiviert das experimentelle Inhalts-Einfüge-Werkzeug, das Kilo Code ermöglicht, Inhalte an bestimmten Zeilennummern einzufügen, ohne einen Diff erstellen zu müssen."
		},
		"POWER_STEERING": {
			"name": "Experimentellen \"Servolenkung\"-Modus verwenden",
			"description": "Wenn aktiviert, wird Kilo Code das Modell häufiger an die Details seiner aktuellen Modusdefinition erinnern. Dies führt zu einer stärkeren Einhaltung von Rollendefinitionen und benutzerdefinierten Anweisungen, verwendet aber mehr Tokens pro Nachricht."
		},
		"MULTI_SEARCH_AND_REPLACE": {
			"name": "Experimentelles Multi-Block-Diff-Werkzeug verwenden",
			"description": "Wenn aktiviert, verwendet Kilo Code das Multi-Block-Diff-Werkzeug. Dies versucht, mehrere Codeblöcke in der Datei in einer Anfrage zu aktualisieren."
		}
	},
	"temperature": {
		"useCustom": "Benutzerdefinierte Temperatur verwenden",
		"description": "Steuert die Zufälligkeit in den Antworten des Modells.",
		"rangeDescription": "Höhere Werte machen die Ausgabe zufälliger, niedrigere Werte machen sie deterministischer."
	},
	"modelInfo": {
		"supportsImages": "Unterstützt Bilder",
		"noImages": "Unterstützt keine Bilder",
		"supportsComputerUse": "Unterstützt Computer-Nutzung",
		"noComputerUse": "Unterstützt keine Computer-Nutzung",
		"supportsPromptCache": "Unterstützt Prompt-Caching",
		"noPromptCache": "Unterstützt kein Prompt-Caching",
		"maxOutput": "Maximale Ausgabe",
		"inputPrice": "Eingabepreis",
		"outputPrice": "Ausgabepreis",
		"cacheReadsPrice": "Cache-Lesepreis",
		"cacheWritesPrice": "Cache-Schreibpreis",
		"enableStreaming": "Streaming aktivieren",
		"enableR1Format": "R1-Modellparameter aktivieren",
		"enableR1FormatTips": "Muss aktiviert werden, wenn R1-Modelle wie QWQ verwendet werden, um 400-Fehler zu vermeiden",
		"useAzure": "Azure verwenden",
		"azureApiVersion": "Azure API-Version festlegen",
		"gemini": {
			"freeRequests": "* Kostenlos bis zu {{count}} Anfragen pro Minute. Danach hängt die Abrechnung von der Prompt-Größe ab.",
			"pricingDetails": "Weitere Informationen finden Sie in den Preisdetails.",
			"billingEstimate": "* Die Abrechnung ist eine Schätzung - die genauen Kosten hängen von der Prompt-Größe ab."
		}
	},
	"modelPicker": {
		"automaticFetch": "Die Erweiterung ruft automatisch die neueste Liste der verfügbaren Modelle von <serviceLink>{{serviceName}}</serviceLink> ab. Wenn du dir nicht sicher bist, welches Modell du wählen sollst, funktioniert Kilo Code am besten mit <defaultModelLink>{{defaultModelId}}</defaultModelLink>. Du kannst auch nach \"free\" suchen, um derzeit verfügbare kostenlose Optionen zu finden.",
		"label": "Modell",
		"searchPlaceholder": "Suchen",
		"noMatchFound": "Keine Übereinstimmung gefunden",
		"useCustomModel": "Benutzerdefiniert verwenden: {{modelId}}"
	},
	"footer": {
		"feedback": "Wenn du Fragen oder Feedback hast, kannst du gerne ein Issue auf <githubLink>github.com/Kilo-Org/kilocode</githubLink> öffnen oder <redditLink>reddit.com/r/kilocode</redditLink> oder <discordLink>kilocode.ai/discord</discordLink> beitreten",
		"version": "Kilo Code v{{version}}",
		"telemetry": {
			"label": "Anonyme Fehler- und Nutzungsberichte zulassen",
			"description": "Helfen Sie, Kilo Code zu verbessern, indem Sie anonyme Nutzungsdaten und Fehlerberichte senden. Es werden niemals Code, Prompts oder persönliche Informationen gesendet. Weitere Details finden Sie in unserer Datenschutzrichtlinie."
		},
		"settings": {
			"import": "Importieren",
			"export": "Exportieren",
			"reset": "Zurücksetzen"
		}
	},
	"thinkingBudget": {
		"maxTokens": "Maximale Tokens",
		"maxThinkingTokens": "Maximale Thinking-Tokens"
	},
	"validation": {
		"apiKey": "Du musst einen gültigen API-Schlüssel angeben.",
		"awsRegion": "Du musst eine Region für Amazon Bedrock auswählen.",
		"googleCloud": "Du musst eine gültige Google Cloud Projekt-ID und Region angeben.",
		"modelId": "Du musst eine gültige Modell-ID angeben.",
		"modelSelector": "Du musst einen gültigen Modell-Selektor angeben.",
		"openAi": "Du musst eine gültige Basis-URL, API-Schlüssel und Modell-ID angeben.",
		"arn": {
			"invalidFormat": "Ungültiges ARN-Format. Bitte überprüfen Sie die Formatanforderungen.",
			"regionMismatch": "Warnung: Die Region in deiner ARN ({{arnRegion}}) stimmt nicht mit deiner ausgewählten Region ({{region}}) überein. Dies kann zu Zugriffsproblemen führen. Der Provider wird die Region aus der ARN verwenden."
		},
		"modelAvailability": "Die von dir angegebene Modell-ID ({{modelId}}) ist nicht verfügbar. Bitte wähle ein anderes Modell."
	},
	"placeholders": {
		"apiKey": "API-Schlüssel eingeben...",
		"profileName": "Profilnamen eingeben",
		"accessKey": "Zugriffsschlüssel eingeben...",
		"secretKey": "Geheimschlüssel eingeben...",
		"sessionToken": "Sitzungstoken eingeben...",
		"credentialsJson": "Anmeldedaten-JSON eingeben...",
		"keyFilePath": "Schlüsseldateipfad eingeben...",
		"projectId": "Projekt-ID eingeben...",
		"customArn": "ARN eingeben (z.B. arn:aws:bedrock:us-east-1:123456789012:foundation-model/my-model)",
		"baseUrl": "Basis-URL eingeben...",
		"modelId": {
			"lmStudio": "z.B. meta-llama-3.1-8b-instruct",
			"lmStudioDraft": "z.B. lmstudio-community/llama-3.2-1b-instruct",
			"ollama": "z.B. llama3.1"
		},
		"numbers": {
			"maxTokens": "z.B. 4096",
			"contextWindow": "z.B. 128000",
			"inputPrice": "z.B. 0.0001",
			"outputPrice": "z.B. 0.0002",
			"cacheWritePrice": "z.B. 0.00005"
		}
	},
	"defaults": {
		"ollamaUrl": "Standard: http://localhost:11434",
		"lmStudioUrl": "Standard: http://localhost:1234",
		"geminiUrl": "Standard: https://generativelanguage.googleapis.com"
	},
	"labels": {
		"customArn": "Benutzerdefinierte ARN",
		"useCustomArn": "Benutzerdefinierte ARN verwenden..."
	},
	"interface": {
		"showgreeting": {
			"label": "Begrüßungsnachricht anzeigen",
			"description": "Wenn aktiviert, zeigt Roo eine Willkommensnachricht und Einführung an."
		}
	}
}<|MERGE_RESOLUTION|>--- conflicted
+++ resolved
@@ -29,24 +29,14 @@
 		"advanced": "Erweitert",
 		"experimental": "Experimentelle Funktionen",
 		"language": "Sprache",
-<<<<<<< HEAD
 		"about": "Über Kilo Code",
-		"mcp": "MCP-Server"
-=======
-		"about": "Über Roo Code",
 		"interface": "Oberfläche"
->>>>>>> 58ac098a
 	},
 	"autoApprove": {
 		"description": "Erlaubt Kilo Code, Operationen automatisch ohne Genehmigung durchzuführen. Aktiviere diese Einstellungen nur, wenn du der KI vollständig vertraust und die damit verbundenen Sicherheitsrisiken verstehst.",
 		"readOnly": {
-<<<<<<< HEAD
-			"label": "Schreibgeschützte Operationen immer genehmigen",
+			"label": "Lesen",
 			"description": "Wenn aktiviert, wird Kilo Code automatisch Verzeichnisinhalte anzeigen und Dateien lesen, ohne dass du auf die Genehmigen-Schaltfläche klicken musst.",
-=======
-			"label": "Lesen",
-			"description": "Wenn aktiviert, wird Roo automatisch Verzeichnisinhalte anzeigen und Dateien lesen, ohne dass du auf die Genehmigen-Schaltfläche klicken musst.",
->>>>>>> 58ac098a
 			"outsideWorkspace": {
 				"label": "Dateien außerhalb des Arbeitsbereichs einbeziehen",
 				"description": "Kilo Code erlauben, Dateien außerhalb des aktuellen Arbeitsbereichs ohne Genehmigung zu lesen."
