{
	"common": {
		"save": "Speichern",
		"done": "Fertig",
		"cancel": "Abbrechen",
		"reset": "Zurücksetzen",
		"select": "Auswählen",
		"add": "Header hinzufügen",
		"remove": "Entfernen"
	},
	"header": {
		"title": "Einstellungen",
		"saveButtonTooltip": "Änderungen speichern",
		"nothingChangedTooltip": "Nichts geändert",
		"doneButtonTooltip": "Ungespeicherte Änderungen verwerfen und Einstellungsbereich schließen"
	},
	"unsavedChangesDialog": {
		"title": "Ungespeicherte Änderungen",
		"description": "Möchtest du die Änderungen verwerfen und fortfahren?",
		"cancelButton": "Abbrechen",
		"discardButton": "Änderungen verwerfen"
	},
	"sections": {
		"providers": "Anbieter",
		"autoApprove": "Auto-Genehmigung",
		"browser": "Computerzugriff",
		"checkpoints": "Kontrollpunkte",
		"notifications": "Benachrichtigungen",
		"contextManagement": "Kontext",
		"terminal": "Terminal",
		"prompts": "Eingabeaufforderungen",
		"experimental": "Experimentell",
		"language": "Sprache",
		"about": "Über Kilo Code"
	},
	"prompts": {
		"description": "Konfiguriere Support-Prompts, die für schnelle Aktionen wie das Verbessern von Prompts, das Erklären von Code und das Beheben von Problemen verwendet werden. Diese Prompts helfen Kilo Code dabei, bessere Unterstützung für häufige Entwicklungsaufgaben zu bieten."
	},
	"codeIndex": {
		"title": "Codebase-Indexierung",
		"enableLabel": "Codebase-Indexierung aktivieren",
		"enableDescription": "<0>Codebase-Indexierung</0> ist eine experimentelle Funktion, die einen semantischen Suchindex deines Projekts mit KI-Embeddings erstellt. Dies ermöglicht es Kilo Code, große Codebasen besser zu verstehen und zu navigieren, indem relevanter Code basierend auf Bedeutung statt nur Schlüsselwörtern gefunden wird.",
		"providerLabel": "Embeddings-Anbieter",
		"selectProviderPlaceholder": "Anbieter auswählen",
		"openaiProvider": "OpenAI",
		"ollamaProvider": "Ollama",
		"openaiCompatibleProvider": "OpenAI-kompatibel",
		"openaiCompatibleBaseUrlLabel": "Basis-URL:",
		"openaiCompatibleApiKeyLabel": "API-Schlüssel:",
		"openaiCompatibleModelDimensionLabel": "Embedding-Dimension:",
		"openaiCompatibleModelDimensionPlaceholder": "z.B. 1536",
		"openaiCompatibleModelDimensionDescription": "Die Embedding-Dimension (Ausgabegröße) für Ihr Modell. Überprüfen Sie die Dokumentation Ihres Anbieters für diesen Wert. Übliche Werte: 384, 768, 1536, 3072.",
		"openaiKeyLabel": "OpenAI-Schlüssel:",
		"modelLabel": "Modell",
		"selectModelPlaceholder": "Modell auswählen",
		"ollamaUrlLabel": "Ollama-URL:",
		"qdrantUrlLabel": "Qdrant-URL",
		"qdrantKeyLabel": "Qdrant-Schlüssel:",
		"startIndexingButton": "Indexierung starten",
		"clearIndexDataButton": "Indexdaten löschen",
		"unsavedSettingsMessage": "Bitte speichere deine Einstellungen, bevor du den Indexierungsprozess startest.",
		"clearDataDialog": {
			"title": "Sind Sie sicher?",
			"description": "Diese Aktion kann nicht rückgängig gemacht werden. Dies wird Ihre Codebase-Indexdaten dauerhaft löschen.",
			"cancelButton": "Abbrechen",
			"confirmButton": "Daten löschen"
		}
	},
	"autoApprove": {
		"description": "Erlaubt Kilo Code, Operationen automatisch ohne Genehmigung durchzuführen. Aktiviere diese Einstellungen nur, wenn du der KI vollständig vertraust und die damit verbundenen Sicherheitsrisiken verstehst.",
		"readOnly": {
			"label": "Lesen",
			"description": "Wenn aktiviert, wird Kilo Code automatisch Verzeichnisinhalte anzeigen und Dateien lesen, ohne dass du auf die Genehmigen-Schaltfläche klicken musst.",
			"outsideWorkspace": {
				"label": "Dateien außerhalb des Arbeitsbereichs einbeziehen",
				"description": "Kilo Code erlauben, Dateien außerhalb des aktuellen Arbeitsbereichs ohne Genehmigung zu lesen."
			}
		},
		"write": {
			"label": "Schreiben",
			"description": "Dateien automatisch erstellen und bearbeiten ohne Genehmigung",
			"delayLabel": "Verzögerung nach Schreibvorgängen, damit Diagnosefunktionen potenzielle Probleme erkennen können",
			"outsideWorkspace": {
				"label": "Dateien außerhalb des Arbeitsbereichs einbeziehen",
<<<<<<< HEAD
				"description": "Kilo Code erlauben, Dateien außerhalb des aktuellen Arbeitsbereichs ohne Genehmigung zu erstellen und zu bearbeiten."
=======
				"description": "Roo erlauben, Dateien außerhalb des aktuellen Arbeitsbereichs ohne Genehmigung zu erstellen und zu bearbeiten."
			},
			"protected": {
				"label": "Geschützte Dateien einbeziehen",
				"description": "Roo erlauben, geschützte Dateien (wie .rooignore und .roo/ Konfigurationsdateien) ohne Genehmigung zu erstellen und zu bearbeiten."
>>>>>>> 23bbad04
			}
		},
		"browser": {
			"label": "Browser",
			"description": "Browser-Aktionen automatisch ohne Genehmigung durchführen. Hinweis: Gilt nur, wenn das Modell Computer-Nutzung unterstützt"
		},
		"retry": {
			"label": "Wiederholung",
			"description": "Fehlgeschlagene API-Anfragen automatisch wiederholen, wenn der Server eine Fehlerantwort zurückgibt",
			"delayLabel": "Verzögerung vor dem Wiederholen der Anfrage"
		},
		"mcp": {
			"label": "MCP",
			"description": "Automatische Genehmigung einzelner MCP-Tools in der MCP-Server-Ansicht aktivieren (erfordert sowohl diese Einstellung als auch das 'Immer erlauben'-Kontrollkästchen des Tools)"
		},
		"modeSwitch": {
			"label": "Modus",
			"description": "Automatisch zwischen verschiedenen Modi wechseln ohne Genehmigung"
		},
		"subtasks": {
			"label": "Teilaufgaben",
			"description": "Erstellung und Abschluss von Unteraufgaben ohne Genehmigung erlauben"
		},
		"execute": {
			"label": "Ausführen",
			"description": "Erlaubte Terminal-Befehle automatisch ohne Genehmigung ausführen",
			"allowedCommands": "Erlaubte Auto-Ausführungsbefehle",
			"allowedCommandsDescription": "Befehlspräfixe, die automatisch ausgeführt werden können, wenn 'Ausführungsoperationen immer genehmigen' aktiviert ist. Fügen Sie * hinzu, um alle Befehle zu erlauben (mit Vorsicht verwenden).",
			"commandPlaceholder": "Befehlspräfix eingeben (z.B. 'git ')",
			"addButton": "Hinzufügen"
		},
		"showMenu": {
			"label": "Auto-Genehmigungs-Menü in der Chat-Ansicht anzeigen",
			"description": "Wenn aktiviert, wird das Auto-Genehmigungs-Menü am unteren Rand der Chat-Ansicht angezeigt, was einen schnellen Zugriff auf die Auto-Genehmigungs-Einstellungen ermöglicht"
		},
		"apiRequestLimit": {
			"title": "Maximale Anfragen",
			"description": "Automatisch so viele API-Anfragen stellen, bevor du um die Erlaubnis gebeten wirst, mit der Aufgabe fortzufahren.",
			"unlimited": "Unbegrenzt"
		}
	},
	"providers": {
		"providerDocumentation": "{{provider}}-Dokumentation",
		"configProfile": "Konfigurationsprofil",
		"description": "Speichern Sie verschiedene API-Konfigurationen, um schnell zwischen Anbietern und Einstellungen zu wechseln.",
		"apiProvider": "API-Anbieter",
		"model": "Modell",
		"nameEmpty": "Name darf nicht leer sein",
		"nameExists": "Ein Profil mit diesem Namen existiert bereits",
		"deleteProfile": "Profil löschen",
		"invalidArnFormat": "Ungültiges ARN-Format. Überprüfen Sie die obigen Beispiele.",
		"enterNewName": "Neuen Namen eingeben",
		"addProfile": "Profil hinzufügen",
		"renameProfile": "Profil umbenennen",
		"newProfile": "Neues Konfigurationsprofil",
		"enterProfileName": "Profilnamen eingeben",
		"createProfile": "Profil erstellen",
		"cannotDeleteOnlyProfile": "Das einzige Profil kann nicht gelöscht werden",
		"searchPlaceholder": "Profile durchsuchen",
		"noMatchFound": "Keine passenden Profile gefunden",
		"vscodeLmDescription": "Die VS Code Language Model API ermöglicht das Ausführen von Modellen, die von anderen VS Code-Erweiterungen bereitgestellt werden (einschließlich, aber nicht beschränkt auf GitHub Copilot). Der einfachste Weg, um zu starten, besteht darin, die Erweiterungen Copilot und Copilot Chat aus dem VS Code Marketplace zu installieren.",
		"awsCustomArnUse": "Geben Sie eine gültige Amazon Bedrock ARN für das Modell ein, das Sie verwenden möchten. Formatbeispiele:",
		"awsCustomArnDesc": "Stellen Sie sicher, dass die Region in der ARN mit Ihrer oben ausgewählten AWS-Region übereinstimmt.",
		"openRouterApiKey": "OpenRouter API-Schlüssel",
		"getOpenRouterApiKey": "OpenRouter API-Schlüssel erhalten",
		"apiKeyStorageNotice": "API-Schlüssel werden sicher im VSCode Secret Storage gespeichert",
		"glamaApiKey": "Glama API-Schlüssel",
		"getGlamaApiKey": "Glama API-Schlüssel erhalten",
		"useCustomBaseUrl": "Benutzerdefinierte Basis-URL verwenden",
		"useReasoning": "Reasoning aktivieren",
		"useHostHeader": "Benutzerdefinierten Host-Header verwenden",
		"useLegacyFormat": "Altes OpenAI API-Format verwenden",
		"customHeaders": "Benutzerdefinierte Headers",
		"headerName": "Header-Name",
		"headerValue": "Header-Wert",
		"noCustomHeaders": "Keine benutzerdefinierten Headers definiert. Klicke auf die + Schaltfläche, um einen hinzuzufügen.",
		"requestyApiKey": "Requesty API-Schlüssel",
		"refreshModels": {
			"label": "Modelle aktualisieren",
			"hint": "Bitte öffne die Einstellungen erneut, um die neuesten Modelle zu sehen.",
			"loading": "Modellliste wird aktualisiert...",
			"success": "Modellliste erfolgreich aktualisiert!",
			"error": "Fehler beim Aktualisieren der Modellliste. Bitte versuche es erneut."
		},
		"getRequestyApiKey": "Requesty API-Schlüssel erhalten",
		"openRouterTransformsText": "Prompts und Nachrichtenketten auf Kontextgröße komprimieren (<a>OpenRouter Transformationen</a>)",
		"anthropicApiKey": "Anthropic API-Schlüssel",
		"getAnthropicApiKey": "Anthropic API-Schlüssel erhalten",
		"anthropicUseAuthToken": "Anthropic API-Schlüssel als Authorization-Header anstelle von X-Api-Key übergeben",
		"chutesApiKey": "Chutes API-Schlüssel",
		"getChutesApiKey": "Chutes API-Schlüssel erhalten",
		"deepSeekApiKey": "DeepSeek API-Schlüssel",
		"getDeepSeekApiKey": "DeepSeek API-Schlüssel erhalten",
		"geminiApiKey": "Gemini API-Schlüssel",
		"getGroqApiKey": "Groq API-Schlüssel erhalten",
		"groqApiKey": "Groq API-Schlüssel",
		"getGeminiApiKey": "Gemini API-Schlüssel erhalten",
		"openAiApiKey": "OpenAI API-Schlüssel",
		"apiKey": "API-Schlüssel",
		"openAiBaseUrl": "Basis-URL",
		"getOpenAiApiKey": "OpenAI API-Schlüssel erhalten",
		"mistralApiKey": "Mistral API-Schlüssel",
		"getMistralApiKey": "Mistral / Codestral API-Schlüssel erhalten",
		"codestralBaseUrl": "Codestral Basis-URL (Optional)",
		"codestralBaseUrlDesc": "Legen Sie eine alternative URL für das Codestral-Modell fest.",
		"xaiApiKey": "xAI API-Schlüssel",
		"getXaiApiKey": "xAI API-Schlüssel erhalten",
		"litellmApiKey": "LiteLLM API-Schlüssel",
		"litellmBaseUrl": "LiteLLM Basis-URL",
		"awsCredentials": "AWS Anmeldedaten",
		"awsProfile": "AWS Profil",
		"awsProfileName": "AWS Profilname",
		"awsAccessKey": "AWS Zugangsschlüssel",
		"awsSecretKey": "AWS Geheimschlüssel",
		"awsSessionToken": "AWS Sitzungstoken",
		"awsRegion": "AWS Region",
		"awsCrossRegion": "Regionsübergreifende Inferenz verwenden",
		"awsBedrockVpc": {
			"useCustomVpcEndpoint": "Benutzerdefinierten VPC-Endpunkt verwenden",
			"vpcEndpointUrlPlaceholder": "VPC-Endpunkt-URL eingeben (optional)",
			"examples": "Beispiele:"
		},
		"enablePromptCaching": "Prompt-Caching aktivieren",
		"enablePromptCachingTitle": "Prompt-Caching aktivieren, um die Leistung zu verbessern und Kosten für unterstützte Modelle zu reduzieren.",
		"cacheUsageNote": "Hinweis: Wenn Sie keine Cache-Nutzung sehen, versuchen Sie ein anderes Modell auszuwählen und dann Ihr gewünschtes Modell erneut auszuwählen.",
		"vscodeLmModel": "Sprachmodell",
		"vscodeLmWarning": "Hinweis: Dies ist eine sehr experimentelle Integration und die Anbieterunterstützung variiert. Wenn Sie einen Fehler über ein nicht unterstütztes Modell erhalten, liegt das Problem auf Anbieterseite.",
		"googleCloudSetup": {
			"title": "Um Google Cloud Vertex AI zu verwenden, müssen Sie:",
			"step1": "1. Ein Google Cloud-Konto erstellen, die Vertex AI API aktivieren & die gewünschten Claude-Modelle aktivieren.",
			"step2": "2. Die Google Cloud CLI installieren & Standardanmeldeinformationen für die Anwendung konfigurieren.",
			"step3": "3. Oder ein Servicekonto mit Anmeldeinformationen erstellen."
		},
		"googleCloudCredentials": "Google Cloud Anmeldedaten",
		"googleCloudKeyFile": "Google Cloud Schlüsseldateipfad",
		"googleCloudProjectId": "Google Cloud Projekt-ID",
		"googleCloudRegion": "Google Cloud Region",
		"lmStudio": {
			"baseUrl": "Basis-URL (optional)",
			"modelId": "Modell-ID",
			"speculativeDecoding": "Spekulatives Dekodieren aktivieren",
			"draftModelId": "Entwurfsmodell-ID",
			"draftModelDesc": "Das Entwurfsmodell muss aus derselben Modellfamilie stammen, damit das spekulative Dekodieren korrekt funktioniert.",
			"selectDraftModel": "Entwurfsmodell auswählen",
			"noModelsFound": "Keine Entwurfsmodelle gefunden. Bitte stelle sicher, dass LM Studio mit aktiviertem Servermodus läuft.",
			"description": "LM Studio ermöglicht es dir, Modelle lokal auf deinem Computer auszuführen. Eine Anleitung zum Einstieg findest du in ihrem <a>Schnellstart-Guide</a>. Du musst auch die <b>lokale Server</b>-Funktion von LM Studio starten, um es mit dieser Erweiterung zu verwenden. <span>Hinweis:</span> Kilo Code verwendet komplexe Prompts und funktioniert am besten mit Claude-Modellen. Weniger leistungsfähige Modelle funktionieren möglicherweise nicht wie erwartet."
		},
		"ollama": {
			"baseUrl": "Basis-URL (optional)",
			"modelId": "Modell-ID",
			"description": "Ollama ermöglicht es dir, Modelle lokal auf deinem Computer auszuführen. Eine Anleitung zum Einstieg findest du im Schnellstart-Guide.",
			"warning": "Hinweis: Kilo Code verwendet komplexe Prompts und funktioniert am besten mit Claude-Modellen. Weniger leistungsfähige Modelle funktionieren möglicherweise nicht wie erwartet."
		},
		"unboundApiKey": "Unbound API-Schlüssel",
		"getUnboundApiKey": "Unbound API-Schlüssel erhalten",
		"unboundRefreshModelsSuccess": "Modellliste aktualisiert! Sie können jetzt aus den neuesten Modellen auswählen.",
		"unboundInvalidApiKey": "Ungültiger API-Schlüssel. Bitte überprüfen Sie Ihren API-Schlüssel und versuchen Sie es erneut.",
		"humanRelay": {
			"description": "Es ist kein API-Schlüssel erforderlich, aber der Benutzer muss beim Kopieren und Einfügen der Informationen in den Web-Chat-KI helfen.",
			"instructions": "Während der Verwendung wird ein Dialogfeld angezeigt und die aktuelle Nachricht wird automatisch in die Zwischenablage kopiert. Du musst diese in Web-Versionen von KI (wie ChatGPT oder Claude) einfügen, dann die Antwort der KI zurück in das Dialogfeld kopieren und auf die Bestätigungsschaltfläche klicken."
		},
		"openRouter": {
			"providerRouting": {
				"title": "OpenRouter Anbieter-Routing",
				"description": "OpenRouter leitet Anfragen an die besten verfügbaren Anbieter für dein Modell weiter. Standardmäßig werden Anfragen über die Top-Anbieter lastverteilt, um maximale Verfügbarkeit zu gewährleisten. Du kannst jedoch einen bestimmten Anbieter für dieses Modell auswählen.",
				"learnMore": "Mehr über Anbieter-Routing erfahren"
			}
		},
		"customModel": {
			"capabilities": "Konfiguriere die Fähigkeiten und Preise für dein benutzerdefiniertes OpenAI-kompatibles Modell. Sei vorsichtig bei der Angabe der Modellfähigkeiten, da diese beeinflussen können, wie Kilo Code funktioniert.",
			"maxTokens": {
				"label": "Maximale Ausgabe-Tokens",
				"description": "Maximale Anzahl von Tokens, die das Modell in einer Antwort generieren kann. (Geben Sie -1 an, damit der Server die maximalen Tokens festlegt.)"
			},
			"contextWindow": {
				"label": "Kontextfenstergröße",
				"description": "Gesamte Tokens (Eingabe + Ausgabe), die das Modell verarbeiten kann."
			},
			"imageSupport": {
				"label": "Bildunterstützung",
				"description": "Ist dieses Modell in der Lage, Bilder zu verarbeiten und zu verstehen?"
			},
			"computerUse": {
				"label": "Computer-Nutzung",
				"description": "Ist dieses Modell in der Lage, mit einem Browser zu interagieren? (z.B. Claude 3.7 Sonnet)"
			},
			"promptCache": {
				"label": "Prompt-Caching",
				"description": "Ist dieses Modell in der Lage, Prompts zu cachen?"
			},
			"pricing": {
				"input": {
					"label": "Eingabepreis",
					"description": "Kosten pro Million Tokens in der Eingabe/Prompt. Dies beeinflusst die Kosten für das Senden von Kontext und Anweisungen an das Modell."
				},
				"output": {
					"label": "Ausgabepreis",
					"description": "Kosten pro Million Tokens in der Modellantwort. Dies beeinflusst die Kosten für generierte Inhalte und Vervollständigungen."
				},
				"cacheReads": {
					"label": "Cache-Lesepreis",
					"description": "Kosten pro Million Tokens für das Lesen aus dem Cache. Dies ist der Preis, der beim Abrufen einer gecachten Antwort berechnet wird."
				},
				"cacheWrites": {
					"label": "Cache-Schreibpreis",
					"description": "Kosten pro Million Tokens für das Schreiben in den Cache. Dies ist der Preis, der beim ersten Cachen eines Prompts berechnet wird."
				}
			},
			"resetDefaults": "Auf Standardwerte zurücksetzen"
		},
		"rateLimitSeconds": {
			"label": "Ratenbegrenzung",
			"description": "Minimale Zeit zwischen API-Anfragen."
		},
		"reasoningEffort": {
			"label": "Modell-Denkaufwand",
			"high": "Hoch",
			"medium": "Mittel",
			"low": "Niedrig"
		},
		"setReasoningLevel": "Denkaufwand aktivieren"
	},
	"browser": {
		"enable": {
			"label": "Browser-Tool aktivieren",
			"description": "Wenn aktiviert, kann Kilo Code einen Browser verwenden, um mit Websites zu interagieren, wenn Modelle verwendet werden, die Computer-Nutzung unterstützen. <0>Mehr erfahren</0>"
		},
		"viewport": {
			"label": "Viewport-Größe",
			"description": "Wählen Sie die Viewport-Größe für Browser-Interaktionen. Dies beeinflusst, wie Websites angezeigt und mit ihnen interagiert wird.",
			"options": {
				"largeDesktop": "Großer Desktop (1280x800)",
				"smallDesktop": "Kleiner Desktop (900x600)",
				"tablet": "Tablet (768x1024)",
				"mobile": "Mobil (360x640)"
			}
		},
		"screenshotQuality": {
			"label": "Screenshot-Qualität",
			"description": "Passen Sie die WebP-Qualität von Browser-Screenshots an. Höhere Werte bieten klarere Screenshots, erhöhen aber den Token-Verbrauch."
		},
		"remote": {
			"label": "Remote-Browser-Verbindung verwenden",
			"description": "Verbindung zu einem Chrome-Browser herstellen, der mit aktiviertem Remote-Debugging läuft (--remote-debugging-port=9222).",
			"urlPlaceholder": "Benutzerdefinierte URL (z.B. http://localhost:9222)",
			"testButton": "Verbindung testen",
			"testingButton": "Teste...",
			"instructions": "Geben Sie die DevTools-Protokoll-Host-Adresse ein oder lassen Sie das Feld leer, um Chrome lokale Instanzen automatisch zu erkennen. Die Schaltfläche 'Verbindung testen' versucht die benutzerdefinierte URL, wenn angegeben, oder erkennt automatisch, wenn das Feld leer ist."
		}
	},
	"checkpoints": {
		"enable": {
			"label": "Automatische Kontrollpunkte aktivieren",
			"description": "Wenn aktiviert, erstellt Kilo Code automatisch Kontrollpunkte während der Aufgabenausführung, was die Überprüfung von Änderungen oder die Rückkehr zu früheren Zuständen erleichtert. <0>Mehr erfahren</0>"
		}
	},
	"notifications": {
		"sound": {
			"label": "Soundeffekte aktivieren",
			"description": "Wenn aktiviert, spielt Kilo Code Soundeffekte für Benachrichtigungen und Ereignisse ab.",
			"volumeLabel": "Lautstärke"
		},
		"tts": {
			"label": "Text-zu-Sprache aktivieren",
			"description": "Wenn aktiviert, liest Kilo Code seine Antworten mit Text-zu-Sprache laut vor.",
			"speedLabel": "Geschwindigkeit"
		}
	},
	"contextManagement": {
		"description": "Steuern Sie, welche Informationen im KI-Kontextfenster enthalten sind, was den Token-Verbrauch und die Antwortqualität beeinflusst",
		"autoCondenseContextPercent": {
			"label": "Schwellenwert für intelligente Kontextkomprimierung",
			"description": "Wenn das Kontextfenster diesen Schwellenwert erreicht, wird Kilo Code es automatisch komprimieren."
		},
		"condensingApiConfiguration": {
			"label": "API-Konfiguration für Kontextkomprimierung",
			"description": "Wählen Sie, welche API-Konfiguration für Kontextkomprimierungsoperationen verwendet werden soll. Lassen Sie unausgewählt, um die aktuelle aktive Konfiguration zu verwenden.",
			"useCurrentConfig": "Aktuelle Konfiguration verwenden"
		},
		"customCondensingPrompt": {
			"label": "Benutzerdefinierter Kontextkomprimierungs-Prompt",
			"description": "Passen Sie den System-Prompt an, der für die Kontextkomprimierung verwendet wird. Lassen Sie leer, um den Standard-Prompt zu verwenden.",
			"placeholder": "Geben Sie hier Ihren benutzerdefinierten Komprimierungs-Prompt ein...\n\nSie können die gleiche Struktur wie der Standard-Prompt verwenden:\n- Vorherige Konversation\n- Aktuelle Arbeit\n- Wichtige technische Konzepte\n- Relevante Dateien und Code\n- Problemlösung\n- Ausstehende Aufgaben und nächste Schritte",
			"reset": "Auf Standard zurücksetzen",
			"hint": "Leer = Standard-Prompt verwenden"
		},
		"autoCondenseContext": {
			"name": "Intelligente Kontextkomprimierung automatisch auslösen"
		},
		"openTabs": {
			"label": "Geöffnete Tabs Kontextlimit",
			"description": "Maximale Anzahl von geöffneten VSCode-Tabs, die im Kontext enthalten sein sollen. Höhere Werte bieten mehr Kontext, erhöhen aber den Token-Verbrauch."
		},
		"workspaceFiles": {
			"label": "Workspace-Dateien Kontextlimit",
			"description": "Maximale Anzahl von Dateien, die in den Details des aktuellen Arbeitsverzeichnisses enthalten sein sollen. Höhere Werte bieten mehr Kontext, erhöhen aber den Token-Verbrauch."
		},
		"rooignore": {
			"label": ".kilocodeignore-Dateien in Listen und Suchen anzeigen",
			"description": "Wenn aktiviert, werden Dateien, die mit Mustern in .kilocodeignore übereinstimmen, in Listen mit einem Schlosssymbol angezeigt. Wenn deaktiviert, werden diese Dateien vollständig aus Dateilisten und Suchen ausgeblendet."
		},
		"maxConcurrentFileReads": {
			"label": "Concurrent file reads limit",
			"description": "Maximum number of files the 'read_file' tool can process concurrently. Higher values may speed up reading multiple small files but increase memory usage."
		},
		"maxReadFile": {
			"label": "Schwellenwert für automatische Dateilesekürzung",
			"description": "Kilo Code liest diese Anzahl von Zeilen, wenn das Modell keine Start-/Endwerte angibt. Wenn diese Zahl kleiner als die Gesamtzahl der Zeilen ist, erstellt Kilo Code einen Zeilennummernindex der Codedefinitionen. Spezialfälle: -1 weist Kilo Code an, die gesamte Datei zu lesen (ohne Indexierung), und 0 weist an, keine Zeilen zu lesen und nur Zeilenindizes für minimalen Kontext bereitzustellen. Niedrigere Werte minimieren die anfängliche Kontextnutzung und ermöglichen präzise nachfolgende Zeilenbereich-Lesungen. Explizite Start-/End-Anfragen sind von dieser Einstellung nicht begrenzt.",
			"lines": "Zeilen",
			"always_full_read": "Immer die gesamte Datei lesen"
		}
	},
	"terminal": {
		"basic": {
			"label": "Terminal-Einstellungen: Grundlegend",
			"description": "Grundlegende Terminal-Einstellungen"
		},
		"advanced": {
			"label": "Terminal-Einstellungen: Erweitert",
			"description": "Die folgenden Optionen erfordern möglicherweise einen Terminal-Neustart, um die Einstellung zu übernehmen."
		},
		"outputLineLimit": {
			"label": "Terminal-Ausgabelimit",
			"description": "Maximale Anzahl von Zeilen, die in der Terminal-Ausgabe bei der Ausführung von Befehlen enthalten sein sollen. Bei Überschreitung werden Zeilen aus der Mitte entfernt, wodurch Token gespart werden. <0>Mehr erfahren</0>"
		},
		"shellIntegrationTimeout": {
			"label": "Terminal-Shell-Integrationszeit-Limit",
			"description": "Maximale Wartezeit für die Shell-Integration, bevor Befehle ausgeführt werden. Für Benutzer mit langen Shell-Startzeiten musst du diesen Wert möglicherweise erhöhen, wenn du Fehler vom Typ \"Shell Integration Unavailable\" im Terminal siehst. <0>Mehr erfahren</0>"
		},
		"shellIntegrationDisabled": {
			"label": "Terminal-Shell-Integration deaktivieren",
			"description": "Aktiviere dies, wenn Terminalbefehle nicht korrekt funktionieren oder du Fehler wie 'Shell Integration Unavailable' siehst. Dies verwendet eine einfachere Methode zur Ausführung von Befehlen und umgeht einige erweiterte Terminalfunktionen. <0>Mehr erfahren</0>"
		},
		"commandDelay": {
			"label": "Terminal-Befehlsverzögerung",
			"description": "Verzögerung in Millisekunden, die nach der Befehlsausführung hinzugefügt wird. Die Standardeinstellung von 0 deaktiviert die Verzögerung vollständig. Dies kann dazu beitragen, dass die Befehlsausgabe in Terminals mit Timing-Problemen vollständig erfasst wird. In den meisten Terminals wird dies durch Setzen von `PROMPT_COMMAND='sleep N'` implementiert, und Powershell fügt `start-sleep` am Ende jedes Befehls hinzu. Ursprünglich war dies eine Lösung für VSCode-Bug#237208 und ist möglicherweise nicht mehr erforderlich. <0>Mehr erfahren</0>"
		},
		"compressProgressBar": {
			"label": "Fortschrittsbalken-Ausgabe komprimieren",
			"description": "Wenn aktiviert, verarbeitet diese Option Terminal-Ausgaben mit Wagenrücklaufzeichen (\\r), um zu simulieren, wie ein echtes Terminal Inhalte anzeigen würde. Dies entfernt Zwischenzustände von Fortschrittsbalken und behält nur den Endzustand bei, wodurch Kontextraum für relevantere Informationen gespart wird. <0>Mehr erfahren</0>"
		},
		"powershellCounter": {
			"label": "PowerShell-Zähler-Workaround aktivieren",
			"description": "Wenn aktiviert, fügt einen Zähler zu PowerShell-Befehlen hinzu, um die korrekte Befehlsausführung sicherzustellen. Dies hilft bei PowerShell-Terminals, die Probleme mit der Ausgabeerfassung haben könnten. <0>Mehr erfahren</0>"
		},
		"zshClearEolMark": {
			"label": "ZSH-Zeilenende-Markierung löschen",
			"description": "Wenn aktiviert, wird die ZSH-Zeilenende-Markierung durch Setzen von PROMPT_EOL_MARK='' gelöscht. Dies verhindert Probleme bei der Interpretation der Befehlsausgabe, wenn diese mit Sonderzeichen wie '%' endet. <0>Mehr erfahren</0>"
		},
		"zshOhMy": {
			"label": "Oh My Zsh-Integration aktivieren",
			"description": "Wenn aktiviert, wird ITERM_SHELL_INTEGRATION_INSTALLED=Yes gesetzt, um die Shell-Integrationsfunktionen von Oh My Zsh zu aktivieren. Das Anwenden dieser Einstellung erfordert möglicherweise einen Neustart der IDE. <0>Mehr erfahren</0>"
		},
		"zshP10k": {
			"label": "Powerlevel10k-Integration aktivieren",
			"description": "Wenn aktiviert, wird POWERLEVEL9K_TERM_SHELL_INTEGRATION=true gesetzt, um die Shell-Integrationsfunktionen von Powerlevel10k zu aktivieren. <0>Mehr erfahren</0>"
		},
		"zdotdir": {
			"label": "ZDOTDIR-Behandlung aktivieren",
			"description": "Erstellt bei Aktivierung ein temporäres Verzeichnis für ZDOTDIR, um die zsh-Shell-Integration korrekt zu handhaben. Dies stellt sicher, dass die VSCode-Shell-Integration mit zsh funktioniert und dabei deine zsh-Konfiguration erhalten bleibt. <0>Mehr erfahren</0>"
		},
		"inheritEnv": {
			"label": "Umgebungsvariablen übernehmen",
			"description": "Wenn aktiviert, übernimmt das Terminal Umgebungsvariablen vom übergeordneten VSCode-Prozess, wie z.B. in Benutzerprofilen definierte Shell-Integrationseinstellungen. Dies schaltet direkt die globale VSCode-Einstellung `terminal.integrated.inheritEnv` um. <0>Mehr erfahren</0>"
		}
	},
	"advanced": {
		"diff": {
			"label": "Bearbeitung durch Diffs aktivieren",
			"description": "Wenn aktiviert, kann Kilo Code Dateien schneller bearbeiten und lehnt automatisch gekürzte vollständige Dateischreibvorgänge ab. Funktioniert am besten mit dem neuesten Claude 4 Sonnet-Modell.",
			"strategy": {
				"label": "Diff-Strategie",
				"options": {
					"standard": "Standard (Einzelner Block)",
					"multiBlock": "Experimentell: Multi-Block-Diff",
					"unified": "Experimentell: Vereinheitlichter Diff"
				},
				"descriptions": {
					"standard": "Die Standard-Diff-Strategie wendet Änderungen auf einen einzelnen Codeblock gleichzeitig an.",
					"unified": "Die vereinheitlichte Diff-Strategie verwendet mehrere Ansätze zum Anwenden von Diffs und wählt den besten Ansatz aus.",
					"multiBlock": "Die Multi-Block-Diff-Strategie ermöglicht die Aktualisierung mehrerer Codeblöcke in einer Datei in einer Anfrage."
				}
			},
			"matchPrecision": {
				"label": "Übereinstimmungsgenauigkeit",
				"description": "Dieser Schieberegler steuert, wie genau Codeabschnitte beim Anwenden von Diffs übereinstimmen müssen. Niedrigere Werte ermöglichen flexiblere Übereinstimmungen, erhöhen aber das Risiko falscher Ersetzungen. Verwende Werte unter 100% mit äußerster Vorsicht."
			}
		}
	},
	"experimental": {
		"DIFF_STRATEGY_UNIFIED": {
			"name": "Experimentelle einheitliche Diff-Strategie verwenden",
			"description": "Aktiviert die experimentelle einheitliche Diff-Strategie. Diese Strategie könnte die Anzahl der durch Modellfehler verursachten Wiederholungen reduzieren, kann aber unerwartetes Verhalten oder falsche Bearbeitungen verursachen. Nur aktivieren, wenn du die Risiken verstehst und bereit bist, alle Änderungen sorgfältig zu überprüfen."
		},
		"SEARCH_AND_REPLACE": {
			"name": "Experimentelles Such- und Ersetzungswerkzeug verwenden",
			"description": "Aktiviert das experimentelle Such- und Ersetzungswerkzeug, das Kilo Code ermöglicht, mehrere Instanzen eines Suchbegriffs in einer Anfrage zu ersetzen."
		},
		"INSERT_BLOCK": {
			"name": "Experimentelles Inhalts-Einfüge-Werkzeug verwenden",
			"description": "Aktiviert das experimentelle Inhalts-Einfüge-Werkzeug, das Kilo Code ermöglicht, Inhalte an bestimmten Zeilennummern einzufügen, ohne einen Diff erstellen zu müssen."
		},
		"POWER_STEERING": {
			"name": "Experimentellen \"Servolenkung\"-Modus verwenden",
			"description": "Wenn aktiviert, wird Kilo Code das Modell häufiger an die Details seiner aktuellen Modusdefinition erinnern. Dies führt zu einer stärkeren Einhaltung von Rollendefinitionen und benutzerdefinierten Anweisungen, verwendet aber mehr Tokens pro Nachricht."
		},
		"AUTOCOMPLETE": {
			"name": "Experimentelle \"Autovervollständigungs\"-Funktion verwenden",
			"description": "Wenn aktiviert, bietet Kilo Code während der Eingabe Inline-Code-Vorschläge an."
		},
		"MULTI_SEARCH_AND_REPLACE": {
			"name": "Experimentelles Multi-Block-Diff-Werkzeug verwenden",
			"description": "Wenn aktiviert, verwendet Kilo Code das Multi-Block-Diff-Werkzeug. Dies versucht, mehrere Codeblöcke in der Datei in einer Anfrage zu aktualisieren."
		},
		"CONCURRENT_FILE_READS": {
			"name": "Gleichzeitiges Lesen von Dateien aktivieren",
			"description": "Wenn aktiviert, kann Kilo Code mehrere Dateien in einer einzigen Anfrage lesen. Wenn deaktiviert, muss Kilo Code Dateien nacheinander lesen. Das Deaktivieren kann helfen, wenn du mit weniger leistungsfähigen Modellen arbeitest oder mehr Kontrolle über den Dateizugriff möchtest."
		},
		"MARKETPLACE": {
			"name": "Marketplace aktivieren",
			"description": "Wenn aktiviert, kannst du MCP und benutzerdefinierte Modi aus dem Marketplace installieren und verwalten."
		},
		"DISABLE_COMPLETION_COMMAND": {
			"name": "Befehlsausführung in attempt_completion deaktivieren",
			"description": "Wenn aktiviert, führt das Tool attempt_completion keine Befehle aus. Dies ist eine experimentelle Funktion, um die Abschaffung der Befehlsausführung bei Aufgabenabschluss vorzubereiten."
		},
		"MULTI_FILE_APPLY_DIFF": {
			"name": "Gleichzeitige Dateibearbeitungen aktivieren",
			"description": "Wenn aktiviert, kann Roo mehrere Dateien in einer einzigen Anfrage bearbeiten. Wenn deaktiviert, muss Roo Dateien einzeln bearbeiten. Das Deaktivieren kann helfen, wenn du mit weniger fähigen Modellen arbeitest oder mehr Kontrolle über Dateiänderungen haben möchtest."
		}
	},
	"promptCaching": {
		"label": "Prompt-Caching deaktivieren",
		"description": "Wenn aktiviert, wird Kilo Code für dieses Modell kein Prompt-Caching verwenden."
	},
	"temperature": {
		"useCustom": "Benutzerdefinierte Temperatur verwenden",
		"description": "Steuert die Zufälligkeit in den Antworten des Modells.",
		"rangeDescription": "Höhere Werte machen die Ausgabe zufälliger, niedrigere Werte machen sie deterministischer."
	},
	"modelInfo": {
		"supportsImages": "Unterstützt Bilder",
		"noImages": "Unterstützt keine Bilder",
		"supportsComputerUse": "Unterstützt Computer-Nutzung",
		"noComputerUse": "Unterstützt keine Computer-Nutzung",
		"supportsPromptCache": "Unterstützt Prompt-Caching",
		"noPromptCache": "Unterstützt kein Prompt-Caching",
		"maxOutput": "Maximale Ausgabe",
		"inputPrice": "Eingabepreis",
		"outputPrice": "Ausgabepreis",
		"cacheReadsPrice": "Cache-Lesepreis",
		"cacheWritesPrice": "Cache-Schreibpreis",
		"enableStreaming": "Streaming aktivieren",
		"enableR1Format": "R1-Modellparameter aktivieren",
		"enableR1FormatTips": "Muss aktiviert werden, wenn R1-Modelle wie QWQ verwendet werden, um 400-Fehler zu vermeiden",
		"useAzure": "Azure verwenden",
		"azureApiVersion": "Azure API-Version festlegen",
		"gemini": {
			"freeRequests": "* Kostenlos bis zu {{count}} Anfragen pro Minute. Danach hängt die Abrechnung von der Prompt-Größe ab.",
			"pricingDetails": "Weitere Informationen finden Sie in den Preisdetails.",
			"billingEstimate": "* Die Abrechnung ist eine Schätzung - die genauen Kosten hängen von der Prompt-Größe ab."
		}
	},
	"modelPicker": {
		"automaticFetch": "Die Erweiterung ruft automatisch die neueste Liste der verfügbaren Modelle von <serviceLink>{{serviceName}}</serviceLink> ab. Wenn du dir nicht sicher bist, welches Modell du wählen sollst, funktioniert Kilo Code am besten mit <defaultModelLink>{{defaultModelId}}</defaultModelLink>. Du kannst auch nach \"free\" suchen, um derzeit verfügbare kostenlose Optionen zu finden.",
		"label": "Modell",
		"searchPlaceholder": "Suchen",
		"noMatchFound": "Keine Übereinstimmung gefunden",
		"useCustomModel": "Benutzerdefiniert verwenden: {{modelId}}"
	},
	"footer": {
		"feedback": "Wenn du Fragen oder Feedback hast, kannst du gerne ein Issue auf <githubLink>github.com/Kilo-Org/kilocode</githubLink> öffnen oder <redditLink>reddit.com/r/kilocode</redditLink> oder <discordLink>kilocode.ai/discord</discordLink> beitreten",
		"support": "Für finanzielle Fragen wenden Sie sich bitte an den Kundensupport unter <supportLink>hi@kilocode.ai</supportLink>",
		"telemetry": {
			"label": "Anonyme Fehler- und Nutzungsberichte zulassen",
			"description": "Helfen Sie, Kilo Code zu verbessern, indem Sie anonyme Nutzungsdaten und Fehlerberichte senden. Es werden niemals Code, Prompts oder persönliche Informationen gesendet. Weitere Details finden Sie in unserer Datenschutzrichtlinie."
		},
		"settings": {
			"import": "Importieren",
			"export": "Exportieren",
			"reset": "Zurücksetzen"
		}
	},
	"thinkingBudget": {
		"maxTokens": "Maximale Tokens",
		"maxThinkingTokens": "Maximale Thinking-Tokens"
	},
	"validation": {
		"apiKey": "Du musst einen gültigen API-Schlüssel angeben.",
		"awsRegion": "Du musst eine Region für Amazon Bedrock auswählen.",
		"googleCloud": "Du musst eine gültige Google Cloud Projekt-ID und Region angeben.",
		"modelId": "Du musst eine gültige Modell-ID angeben.",
		"modelSelector": "Du musst einen gültigen Modell-Selektor angeben.",
		"openAi": "Du musst eine gültige Basis-URL, API-Schlüssel und Modell-ID angeben.",
		"arn": {
			"invalidFormat": "Ungültiges ARN-Format. Bitte überprüfen Sie die Formatanforderungen.",
			"regionMismatch": "Warnung: Die Region in deiner ARN ({{arnRegion}}) stimmt nicht mit deiner ausgewählten Region ({{region}}) überein. Dies kann zu Zugriffsproblemen führen. Der Provider wird die Region aus der ARN verwenden."
		},
		"modelAvailability": "Die von dir angegebene Modell-ID ({{modelId}}) ist nicht verfügbar. Bitte wähle ein anderes Modell.",
		"providerNotAllowed": "Anbieter '{{provider}}' ist von deiner Organisation nicht erlaubt",
		"modelNotAllowed": "Modell '{{model}}' ist für Anbieter '{{provider}}' von deiner Organisation nicht erlaubt",
		"profileInvalid": "Dieses Profil enthält einen Anbieter oder ein Modell, das von deiner Organisation nicht erlaubt ist"
	},
	"placeholders": {
		"apiKey": "API-Schlüssel eingeben...",
		"profileName": "Profilnamen eingeben",
		"accessKey": "Zugriffsschlüssel eingeben...",
		"secretKey": "Geheimschlüssel eingeben...",
		"sessionToken": "Sitzungstoken eingeben...",
		"credentialsJson": "Anmeldedaten-JSON eingeben...",
		"keyFilePath": "Schlüsseldateipfad eingeben...",
		"projectId": "Projekt-ID eingeben...",
		"customArn": "ARN eingeben (z.B. arn:aws:bedrock:us-east-1:123456789012:foundation-model/my-model)",
		"baseUrl": "Basis-URL eingeben...",
		"modelId": {
			"lmStudio": "z.B. meta-llama-3.1-8b-instruct",
			"lmStudioDraft": "z.B. lmstudio-community/llama-3.2-1b-instruct",
			"ollama": "z.B. llama3.1"
		},
		"numbers": {
			"maxTokens": "z.B. 4096",
			"contextWindow": "z.B. 128000",
			"inputPrice": "z.B. 0.0001",
			"outputPrice": "z.B. 0.0002",
			"cacheWritePrice": "z.B. 0.00005"
		}
	},
	"defaults": {
		"ollamaUrl": "Standard: http://localhost:11434",
		"lmStudioUrl": "Standard: http://localhost:1234",
		"geminiUrl": "Standard: https://generativelanguage.googleapis.com"
	},
	"labels": {
		"customArn": "Benutzerdefinierte ARN",
		"useCustomArn": "Benutzerdefinierte ARN verwenden..."
	}
}<|MERGE_RESOLUTION|>--- conflicted
+++ resolved
@@ -82,15 +82,11 @@
 			"delayLabel": "Verzögerung nach Schreibvorgängen, damit Diagnosefunktionen potenzielle Probleme erkennen können",
 			"outsideWorkspace": {
 				"label": "Dateien außerhalb des Arbeitsbereichs einbeziehen",
-<<<<<<< HEAD
 				"description": "Kilo Code erlauben, Dateien außerhalb des aktuellen Arbeitsbereichs ohne Genehmigung zu erstellen und zu bearbeiten."
-=======
-				"description": "Roo erlauben, Dateien außerhalb des aktuellen Arbeitsbereichs ohne Genehmigung zu erstellen und zu bearbeiten."
 			},
 			"protected": {
 				"label": "Geschützte Dateien einbeziehen",
-				"description": "Roo erlauben, geschützte Dateien (wie .rooignore und .roo/ Konfigurationsdateien) ohne Genehmigung zu erstellen und zu bearbeiten."
->>>>>>> 23bbad04
+				"description": "Kilo Code erlauben, geschützte Dateien (wie .kilocodeignore und .kilocode/ Konfigurationsdateien) ohne Genehmigung zu erstellen und zu bearbeiten."
 			}
 		},
 		"browser": {
@@ -519,7 +515,7 @@
 		},
 		"MULTI_FILE_APPLY_DIFF": {
 			"name": "Gleichzeitige Dateibearbeitungen aktivieren",
-			"description": "Wenn aktiviert, kann Roo mehrere Dateien in einer einzigen Anfrage bearbeiten. Wenn deaktiviert, muss Roo Dateien einzeln bearbeiten. Das Deaktivieren kann helfen, wenn du mit weniger fähigen Modellen arbeitest oder mehr Kontrolle über Dateiänderungen haben möchtest."
+			"description": "Wenn aktiviert, kann Kilo Code mehrere Dateien in einer einzigen Anfrage bearbeiten. Wenn deaktiviert, muss Kilo Code Dateien einzeln bearbeiten. Das Deaktivieren kann helfen, wenn du mit weniger fähigen Modellen arbeitest oder mehr Kontrolle über Dateiänderungen haben möchtest."
 		}
 	},
 	"promptCaching": {
