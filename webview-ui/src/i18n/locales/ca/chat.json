--- conflicted
+++ resolved
@@ -85,14 +85,10 @@
 	"edit": "Edita...",
 	"forNextMode": "per al següent mode",
 	"error": "Error",
-<<<<<<< HEAD
-	"troubleMessage": "Kilo Code està tenint problemes...",
-=======
 	"diffError": {
 		"title": "Edició fallida"
 	},
-	"troubleMessage": "Roo està tenint problemes...",
->>>>>>> 58ac098a
+	"troubleMessage": "Kilo Code està tenint problemes...",
 	"apiRequest": {
 		"title": "Sol·licitud API",
 		"failed": "Sol·licitud API ha fallat",
