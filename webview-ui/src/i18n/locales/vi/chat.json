{
	"greeting": "Kilo Code có thể giúp gì cho bạn?",
	"task": {
		"title": "Nhiệm vụ",
		"seeMore": "Xem thêm",
		"seeLess": "Thu gọn",
		"tokens": "Tokens:",
		"cache": "Bộ nhớ đệm:",
		"apiCost": "Chi phí API:",
		"contextWindow": "Cửa sổ ngữ cảnh:",
		"closeAndStart": "Đóng nhiệm vụ và bắt đầu nhiệm vụ mới",
		"export": "Xuất lịch sử nhiệm vụ",
		"delete": "Xóa nhiệm vụ (Shift + Click để bỏ qua xác nhận)"
	},
	"history": {
		"title": "Lịch Sử"
	},
	"unpin": "Bỏ ghim khỏi đầu",
	"pin": "Ghim lên đầu",
	"tokenProgress": {
		"availableSpace": "Không gian khả dụng: {{amount}} tokens",
		"tokensUsed": "Tokens đã sử dụng: {{used}} trong {{total}}",
		"reservedForResponse": "Dành riêng cho phản hồi mô hình: {{amount}} tokens"
	},
	"retry": {
		"title": "Thử lại",
		"tooltip": "Thử lại thao tác"
	},
	"startNewTask": {
		"title": "Bắt đầu nhiệm vụ mới",
		"tooltip": "Bắt đầu một nhiệm vụ mới"
	},
	"proceedAnyways": {
		"title": "Vẫn tiếp tục",
		"tooltip": "Tiếp tục trong khi lệnh đang chạy"
	},
	"save": {
		"title": "Lưu",
		"tooltip": "Lưu các thay đổi tệp"
	},
	"reject": {
		"title": "Từ chối",
		"tooltip": "Từ chối hành động này"
	},
	"completeSubtaskAndReturn": "Hoàn thành nhiệm vụ phụ và quay lại",
	"approve": {
		"title": "Phê duyệt",
		"tooltip": "Phê duyệt hành động này"
	},
	"runCommand": {
		"title": "Chạy lệnh",
		"tooltip": "Thực thi lệnh này"
	},
	"proceedWhileRunning": {
		"title": "Tiếp tục trong khi chạy",
		"tooltip": "Tiếp tục bất chấp cảnh báo"
	},
	"resumeTask": {
		"title": "Tiếp tục nhiệm vụ",
		"tooltip": "Tiếp tục nhiệm vụ hiện tại"
	},
	"terminate": {
		"title": "Kết thúc",
		"tooltip": "Kết thúc nhiệm vụ hiện tại"
	},
	"cancel": {
		"title": "Hủy",
		"tooltip": "Hủy thao tác hiện tại"
	},
	"scrollToBottom": "Cuộn xuống cuối cuộc trò chuyện",
	"selectMode": "Chọn chế độ tương tác",
	"selectApiConfig": "Chọn cấu hình API",
	"enhancePrompt": "Nâng cao yêu cầu với ngữ cảnh bổ sung",
	"addImages": "Thêm hình ảnh vào tin nhắn",
	"sendMessage": "Gửi tin nhắn",
	"typeMessage": "Nhập tin nhắn...",
	"typeTask": "Xây dựng, tìm kiếm, hỏi điều gì đó",
	"addContext": "@ để thêm ngữ cảnh, / để chuyển chế độ",
	"dragFiles": "giữ shift để kéo tệp",
	"dragFilesImages": "giữ shift để kéo tệp/hình ảnh",
	"enhancePromptDescription": "Nút 'Nâng cao yêu cầu' giúp cải thiện yêu cầu của bạn bằng cách cung cấp ngữ cảnh bổ sung, làm rõ hoặc diễn đạt lại. Hãy thử nhập yêu cầu tại đây và nhấp vào nút một lần nữa để xem cách thức hoạt động.",
	"errorReadingFile": "Lỗi khi đọc tệp:",
	"noValidImages": "Không có hình ảnh hợp lệ nào được xử lý",
	"separator": "Dấu phân cách",
	"edit": "Chỉnh sửa...",
	"forNextMode": "cho chế độ tiếp theo",
	"error": "Lỗi",
	"diffError": {
		"title": "Chỉnh sửa không thành công"
	},
	"troubleMessage": "Kilo Code đang gặp sự cố...",
	"apiRequest": {
		"title": "Yêu cầu API",
		"failed": "Yêu cầu API thất bại",
		"streaming": "Yêu cầu API...",
		"cancelled": "Yêu cầu API đã hủy",
		"streamingFailed": "Streaming API thất bại"
	},
	"checkpoint": {
		"initial": "Điểm kiểm tra ban đầu",
		"regular": "Điểm kiểm tra",
		"initializingWarning": "Đang khởi tạo điểm kiểm tra... Nếu quá trình này mất quá nhiều thời gian, bạn có thể vô hiệu hóa điểm kiểm tra trong <settingsLink>cài đặt</settingsLink> và khởi động lại tác vụ của bạn.",
		"menu": {
			"viewDiff": "Xem khác biệt",
			"restore": "Khôi phục điểm kiểm tra",
			"restoreFiles": "Khôi phục tệp",
			"restoreFilesDescription": "Khôi phục các tệp dự án của bạn về bản chụp được thực hiện tại thời điểm này.",
			"restoreFilesAndTask": "Khôi phục tệp & nhiệm vụ",
			"confirm": "Xác nhận",
			"cancel": "Hủy",
			"cannotUndo": "Hành động này không thể hoàn tác.",
			"restoreFilesAndTaskDescription": "Khôi phục các tệp dự án của bạn về bản chụp được thực hiện tại thời điểm này và xóa tất cả tin nhắn sau điểm này."
		},
		"current": "Hiện tại"
	},
	"instructions": {
		"wantsToFetch": "Kilo Code muốn lấy hướng dẫn chi tiết để hỗ trợ nhiệm vụ hiện tại"
	},
	"fileOperations": {
		"wantsToRead": "Kilo Code muốn đọc tệp này:",
		"wantsToReadOutsideWorkspace": "Kilo Code muốn đọc tệp này bên ngoài không gian làm việc:",
		"didRead": "Kilo Code đã đọc tệp này:",
		"wantsToEdit": "Kilo Code muốn chỉnh sửa tệp này:",
		"wantsToEditOutsideWorkspace": "Kilo Code muốn chỉnh sửa tệp này bên ngoài không gian làm việc:",
		"wantsToCreate": "Kilo Code muốn tạo một tệp mới:"
	},
	"directoryOperations": {
		"wantsToViewTopLevel": "Kilo Code muốn xem các tệp cấp cao nhất trong thư mục này:",
		"didViewTopLevel": "Kilo Code đã xem các tệp cấp cao nhất trong thư mục này:",
		"wantsToViewRecursive": "Kilo Code muốn xem đệ quy tất cả các tệp trong thư mục này:",
		"didViewRecursive": "Kilo Code đã xem đệ quy tất cả các tệp trong thư mục này:",
		"wantsToViewDefinitions": "Kilo Code muốn xem tên định nghĩa mã nguồn được sử dụng trong thư mục này:",
		"didViewDefinitions": "Kilo Code đã xem tên định nghĩa mã nguồn được sử dụng trong thư mục này:",
		"wantsToSearch": "Kilo Code muốn tìm kiếm trong thư mục này cho <code>{{regex}}</code>:",
		"didSearch": "Kilo Code đã tìm kiếm trong thư mục này cho <code>{{regex}}</code>:"
	},
	"commandOutput": "Kết quả lệnh",
	"response": "Phản hồi",
	"arguments": "Tham số",
	"mcp": {
		"wantsToUseTool": "Kilo Code muốn sử dụng một công cụ trên máy chủ MCP {{serverName}}:",
		"wantsToAccessResource": "Kilo Code muốn truy cập một tài nguyên trên máy chủ MCP {{serverName}}:"
	},
	"modes": {
		"wantsToSwitch": "Kilo Code muốn chuyển sang chế độ <code>{{mode}}</code>",
		"wantsToSwitchWithReason": "Kilo Code muốn chuyển sang chế độ <code>{{mode}}</code> vì: {{reason}}",
		"didSwitch": "Kilo Code đã chuyển sang chế độ <code>{{mode}}</code>",
		"didSwitchWithReason": "Kilo Code đã chuyển sang chế độ <code>{{mode}}</code> vì: {{reason}}"
	},
	"subtasks": {
		"wantsToCreate": "Kilo Code muốn tạo một nhiệm vụ phụ mới trong chế độ <code>{{mode}}</code>:",
		"wantsToFinish": "Kilo Code muốn hoàn thành nhiệm vụ phụ này",
		"newTaskContent": "Hướng dẫn nhiệm vụ phụ",
		"completionContent": "Nhiệm vụ phụ đã hoàn thành",
		"resultContent": "Kết quả nhiệm vụ phụ",
		"defaultResult": "Vui lòng tiếp tục với nhiệm vụ tiếp theo.",
		"completionInstructions": "Nhiệm vụ phụ đã hoàn thành! Bạn có thể xem lại kết quả và đề xuất các sửa đổi hoặc bước tiếp theo. Nếu mọi thứ có vẻ tốt, hãy xác nhận để trả kết quả về nhiệm vụ chính."
	},
	"questions": {
		"hasQuestion": "Kilo Code có một câu hỏi:"
	},
	"taskCompleted": "Nhiệm vụ hoàn thành",
	"shellIntegration": {
		"unavailable": "Tích hợp shell không khả dụng",
		"troubleshooting": "Vẫn gặp vấn đề? Nhấp vào đây để xem tài liệu tích hợp shell.",
		"checkSettings": "Kiểm tra các giải pháp thay thế cho terminal trong trang cài đặt",
		"updateVSCode": "Cập nhật VSCode",
		"supportedShell": "Đảm bảo bạn đang sử dụng shell được hỗ trợ: zsh, bash, fish hoặc PowerShell"
	},
	"powershell": {
		"issues": "Có vẻ như bạn đang gặp vấn đề với Windows PowerShell, vui lòng xem"
	},
	"autoApprove": {
		"title": "Tự động phê duyệt:",
		"none": "Không",
<<<<<<< HEAD
		"description": "Tự động phê duyệt cho phép Kilo Code thực hiện hành động mà không cần xin phép. Chỉ bật cho các hành động bạn hoàn toàn tin tưởng. Cấu hình chi tiết hơn có sẵn trong <settingsLink>Cài đặt</settingsLink>.",
		"actions": {
			"readFiles": {
				"label": "Đọc",
				"description": "Cho phép truy cập để đọc bất kỳ tệp nào trên máy tính của bạn."
			},
			"editFiles": {
				"label": "Chỉnh sửa",
				"description": "Cho phép chỉnh sửa bất kỳ tệp nào trên máy tính của bạn."
			},
			"executeCommands": {
				"label": "Lệnh",
				"description": "Cho phép thực thi lệnh terminal đã được phê duyệt. Bạn có thể cấu hình điều này trong bảng cài đặt."
			},
			"useBrowser": {
				"label": "Trình duyệt",
				"description": "Cho phép khả năng khởi chạy và tương tác với bất kỳ trang web nào trong trình duyệt không giao diện."
			},
			"useMcp": {
				"label": "MCP",
				"description": "Cho phép sử dụng máy chủ MCP đã cấu hình có thể sửa đổi hệ thống tệp hoặc tương tác với API."
			},
			"switchModes": {
				"label": "Chế độ",
				"description": "Cho phép tự động chuyển đổi giữa các chế độ khác nhau mà không cần phê duyệt."
			},
			"subtasks": {
				"label": "Nhiệm vụ phụ",
				"description": "Cho phép tạo và hoàn thành các nhiệm vụ phụ mà không cần phê duyệt."
			},
			"retryRequests": {
				"label": "Thử lại",
				"description": "Tự động thử lại các yêu cầu API thất bại khi nhà cung cấp trả về phản hồi lỗi."
			}
		}
=======
		"description": "Tự động phê duyệt cho phép Roo Code thực hiện hành động mà không cần xin phép. Chỉ bật cho các hành động bạn hoàn toàn tin tưởng. Cấu hình chi tiết hơn có sẵn trong <settingsLink>Cài đặt</settingsLink>."
>>>>>>> ae2f98a6
	},
	"reasoning": {
		"thinking": "Đang suy nghĩ",
		"seconds": "{{count}} giây"
	},
	"followUpSuggest": {
		"copyToInput": "Sao chép vào ô nhập liệu (hoặc Shift + nhấp chuột)"
	},
	"announcement": {
		"title": "🎉 Roo Code 3.12 Đã phát hành",
		"description": "Roo Code 3.12 mang đến các tính năng và cải tiến mới dựa trên phản hồi của bạn.",
		"whatsNew": "Có gì mới",
		"feature1": "<bold>Hỗ trợ Grok</bold>: Đã thêm nhà cung cấp xAI và các tùy chọn nỗ lực suy luận Grok trên OpenRouter",
		"feature2": "<bold>Cải tiến chỉnh sửa khác biệt</bold>: Cấu hình theo hồ sơ và chuẩn hóa chuỗi tốt hơn để giảm lỗi",
		"feature3": "<bold>Nâng cao điểm kiểm tra</bold>: Điểm kiểm tra nhanh hơn và đáng tin cậy hơn",
		"hideButton": "Ẩn thông báo",
		"detailsDiscussLinks": "Nhận thêm chi tiết và thảo luận tại <discordLink>Discord</discordLink> và <redditLink>Reddit</redditLink> 🚀"
	},
	"browser": {
		"rooWantsToUse": "Kilo Code muốn sử dụng trình duyệt:",
		"consoleLogs": "Nhật ký bảng điều khiển",
		"noNewLogs": "(Không có nhật ký mới)",
		"screenshot": "Ảnh chụp màn hình trình duyệt",
		"cursor": "con trỏ",
		"navigation": {
			"step": "Bước {{current}} / {{total}}",
			"previous": "Trước",
			"next": "Tiếp"
		},
		"sessionStarted": "Phiên trình duyệt đã bắt đầu",
		"actions": {
			"title": "Hành động trình duyệt: ",
			"launch": "Khởi chạy trình duyệt tại {{url}}",
			"click": "Nhấp ({{coordinate}})",
			"type": "Gõ \"{{text}}\"",
			"scrollDown": "Cuộn xuống",
			"scrollUp": "Cuộn lên",
			"close": "Đóng trình duyệt"
		}
	},
	"notifications": {
		"toolRequest": "Yêu cầu công cụ đang chờ phê duyệt",
		"browserAction": "Hành động trình duyệt đang chờ phê duyệt",
		"command": "Lệnh đang chờ phê duyệt"
	}
}<|MERGE_RESOLUTION|>--- conflicted
+++ resolved
@@ -173,45 +173,7 @@
 	"autoApprove": {
 		"title": "Tự động phê duyệt:",
 		"none": "Không",
-<<<<<<< HEAD
-		"description": "Tự động phê duyệt cho phép Kilo Code thực hiện hành động mà không cần xin phép. Chỉ bật cho các hành động bạn hoàn toàn tin tưởng. Cấu hình chi tiết hơn có sẵn trong <settingsLink>Cài đặt</settingsLink>.",
-		"actions": {
-			"readFiles": {
-				"label": "Đọc",
-				"description": "Cho phép truy cập để đọc bất kỳ tệp nào trên máy tính của bạn."
-			},
-			"editFiles": {
-				"label": "Chỉnh sửa",
-				"description": "Cho phép chỉnh sửa bất kỳ tệp nào trên máy tính của bạn."
-			},
-			"executeCommands": {
-				"label": "Lệnh",
-				"description": "Cho phép thực thi lệnh terminal đã được phê duyệt. Bạn có thể cấu hình điều này trong bảng cài đặt."
-			},
-			"useBrowser": {
-				"label": "Trình duyệt",
-				"description": "Cho phép khả năng khởi chạy và tương tác với bất kỳ trang web nào trong trình duyệt không giao diện."
-			},
-			"useMcp": {
-				"label": "MCP",
-				"description": "Cho phép sử dụng máy chủ MCP đã cấu hình có thể sửa đổi hệ thống tệp hoặc tương tác với API."
-			},
-			"switchModes": {
-				"label": "Chế độ",
-				"description": "Cho phép tự động chuyển đổi giữa các chế độ khác nhau mà không cần phê duyệt."
-			},
-			"subtasks": {
-				"label": "Nhiệm vụ phụ",
-				"description": "Cho phép tạo và hoàn thành các nhiệm vụ phụ mà không cần phê duyệt."
-			},
-			"retryRequests": {
-				"label": "Thử lại",
-				"description": "Tự động thử lại các yêu cầu API thất bại khi nhà cung cấp trả về phản hồi lỗi."
-			}
-		}
-=======
-		"description": "Tự động phê duyệt cho phép Roo Code thực hiện hành động mà không cần xin phép. Chỉ bật cho các hành động bạn hoàn toàn tin tưởng. Cấu hình chi tiết hơn có sẵn trong <settingsLink>Cài đặt</settingsLink>."
->>>>>>> ae2f98a6
+		"description": "Tự động phê duyệt cho phép Kilo Code thực hiện hành động mà không cần xin phép. Chỉ bật cho các hành động bạn hoàn toàn tin tưởng. Cấu hình chi tiết hơn có sẵn trong <settingsLink>Cài đặt</settingsLink>."
 	},
 	"reasoning": {
 		"thinking": "Đang suy nghĩ",
