{
	"title": "Cloud",
	"profilePicture": "Ảnh hồ sơ",
	"logOut": "Đăng xuất",
	"testApiAuthentication": "Kiểm tra xác thực API",
	"signIn": "Kết nối với Kilo Code Cloud",
	"connect": "Kết nối",
	"cloudBenefitsTitle": "Kết nối với Kilo Code Cloud",
	"cloudBenefitsSubtitle": "Đồng bộ prompts và telemetry của bạn để kích hoạt:",
	"cloudBenefitHistory": "Lịch sử tác vụ trực tuyến",
	"cloudBenefitSharing": "Tính năng chia sẻ và cộng tác",
	"cloudBenefitMetrics": "Số liệu sử dụng dựa trên tác vụ, token và chi phí",
<<<<<<< HEAD
	"cloudBenefitWalkaway": "Theo dõi và điều khiển tác vụ từ bất kỳ đâu với Kilo remote Control",
	"remoteControl": "Kilo remote Control",
	"remoteControlDescription": "Cho phép theo dõi và tương tác với các tác vụ trong workspace này với Kilo Code Cloud",
	"visitCloudWebsite": "Truy cập Kilo Code Cloud"
=======
	"cloudBenefitWalkaway": "Theo dõi và điều khiển tác vụ từ bất kỳ đâu với Roomote Control",
	"remoteControl": "Roomote Control",
	"remoteControlDescription": "Cho phép theo dõi và tương tác với các tác vụ trong workspace này với Roo Code Cloud",
	"visitCloudWebsite": "Truy cập Roo Code Cloud",
	"cloudUrlPillLabel": "URL Roo Code Cloud"
>>>>>>> 173acdb1
}<|MERGE_RESOLUTION|>--- conflicted
+++ resolved
@@ -10,16 +10,9 @@
 	"cloudBenefitHistory": "Lịch sử tác vụ trực tuyến",
 	"cloudBenefitSharing": "Tính năng chia sẻ và cộng tác",
 	"cloudBenefitMetrics": "Số liệu sử dụng dựa trên tác vụ, token và chi phí",
-<<<<<<< HEAD
 	"cloudBenefitWalkaway": "Theo dõi và điều khiển tác vụ từ bất kỳ đâu với Kilo remote Control",
 	"remoteControl": "Kilo remote Control",
 	"remoteControlDescription": "Cho phép theo dõi và tương tác với các tác vụ trong workspace này với Kilo Code Cloud",
-	"visitCloudWebsite": "Truy cập Kilo Code Cloud"
-=======
-	"cloudBenefitWalkaway": "Theo dõi và điều khiển tác vụ từ bất kỳ đâu với Roomote Control",
-	"remoteControl": "Roomote Control",
-	"remoteControlDescription": "Cho phép theo dõi và tương tác với các tác vụ trong workspace này với Roo Code Cloud",
-	"visitCloudWebsite": "Truy cập Roo Code Cloud",
-	"cloudUrlPillLabel": "URL Roo Code Cloud"
->>>>>>> 173acdb1
+	"visitCloudWebsite": "Truy cập Kilo Code Cloud",
+	"cloudUrlPillLabel": "URL Kilo Code Cloud"
 }