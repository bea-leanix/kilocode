--- conflicted
+++ resolved
@@ -254,14 +254,6 @@
 		"issues": "Sembra che tu stia avendo problemi con Windows PowerShell, consulta questa"
 	},
 	"autoApprove": {
-<<<<<<< HEAD
-		"title": "Auto-approvazione:",
-		"none": "Nessuna",
-		"description": "L'auto-approvazione permette a Kilo Code di eseguire azioni senza chiedere permesso. Abilita solo per azioni di cui ti fidi completamente. Configurazione più dettagliata disponibile nelle <settingsLink>Impostazioni</settingsLink>.",
-		"selectOptionsFirst": "Seleziona almeno un'opzione qui sotto per abilitare l'auto-approvazione",
-		"toggleAriaLabel": "Attiva/disattiva approvazione automatica",
-		"disabledAriaLabel": "Approvazione automatica disabilitata - seleziona prima le opzioni"
-=======
 		"tooltip": "Gestisci le impostazioni di approvazione automatica",
 		"title": "Approvazione automatica",
 		"all": "Tutti",
@@ -274,7 +266,6 @@
 		"triggerLabel_one": "1 approvato automaticamente",
 		"triggerLabel_other": "{{count}} approvati automaticamente",
 		"triggerLabelAll": "YOLO"
->>>>>>> 68352562
 	},
 	"reasoning": {
 		"thinking": "Sto pensando",
