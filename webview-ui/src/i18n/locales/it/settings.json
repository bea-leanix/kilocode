--- conflicted
+++ resolved
@@ -782,15 +782,13 @@
 			"warningMissingKey": "⚠️ È richiesta una chiave API per la generazione di immagini, configurala sopra.",
 			"successConfigured": "✓ La generazione di immagini è configurata e pronta per l'uso"
 		},
-<<<<<<< HEAD
 		"INLINE_ASSIST": {
 			"name": "Autocomplete",
 			"description": "Abilita le funzionalità Autocomplete per suggerimenti di codice rapidi e miglioramenti direttamente nel tuo editor. Include Attività Rapida (Cmd+I) per modifiche mirate e Autocomplete per miglioramenti contestuali."
-=======
+		},
 		"RUN_SLASH_COMMAND": {
 			"name": "Abilita comandi slash avviati dal modello",
-			"description": "Quando abilitato, Roo può eseguire i tuoi comandi slash per eseguire flussi di lavoro."
->>>>>>> 173acdb1
+			"description": "Quando abilitato, Kilo Code può eseguire i tuoi comandi slash per eseguire flussi di lavoro."
 		}
 	},
 	"promptCaching": {
