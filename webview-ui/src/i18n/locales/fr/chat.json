{
	"greeting": "Que peut faire Kilo Code pour vous ?",
	"task": {
		"title": "Tâche",
		"seeMore": "Voir plus",
		"seeLess": "Voir moins",
		"tokens": "Tokens :",
		"cache": "Cache :",
		"apiCost": "Coût API :",
		"contextWindow": "Durée du contexte :",
		"closeAndStart": "Fermer la tâche et en commencer une nouvelle",
		"export": "Exporter l'historique des tâches",
		"delete": "Supprimer la tâche (Shift + Clic pour ignorer la confirmation)",
		"condenseContext": "Condenser intelligemment le contexte",
		"share": "Partager la tâche"
	},
	"history": {
		"title": "Historique"
	},
	"unpin": "Désépingler",
	"pin": "Épingler",
	"tokenProgress": {
		"availableSpace": "Espace disponible : {{amount}} tokens",
		"tokensUsed": "Tokens utilisés : {{used}} sur {{total}}",
		"reservedForResponse": "Réservé pour la réponse du modèle : {{amount}} tokens"
	},
	"retry": {
		"title": "Réessayer",
		"tooltip": "Tenter à nouveau l'opération"
	},
	"startNewTask": {
		"title": "Commencer une nouvelle tâche",
		"tooltip": "Démarrer une nouvelle tâche"
	},
	"reportBug": {
		"title": "Signaler un bug"
	},
	"proceedAnyways": {
		"title": "Continuer quand même",
		"tooltip": "Continuer pendant l'exécution de la commande"
	},
	"save": {
		"title": "Enregistrer",
		"tooltip": "Sauvegarder les modifications du fichier"
	},
	"reject": {
		"title": "Rejeter",
		"tooltip": "Rejeter cette action"
	},
	"completeSubtaskAndReturn": "Terminer la sous-tâche et revenir",
	"approve": {
		"title": "Approuver",
		"tooltip": "Approuver cette action"
	},
	"runCommand": {
		"title": "Exécuter la commande",
		"tooltip": "Exécuter cette commande"
	},
	"proceedWhileRunning": {
		"title": "Continuer pendant l'exécution",
		"tooltip": "Continuer malgré les avertissements"
	},
	"killCommand": {
		"title": "Arrêter la commande",
		"tooltip": "Arrêter la commande actuelle"
	},
	"resumeTask": {
		"title": "Reprendre la tâche",
		"tooltip": "Continuer la tâche actuelle"
	},
	"terminate": {
		"title": "Terminer",
		"tooltip": "Terminer la tâche actuelle"
	},
	"cancel": {
		"title": "Annuler",
		"tooltip": "Annuler l'opération actuelle"
	},
	"scrollToBottom": "Défiler jusqu'au bas du chat",
	"about": "Générer, refactoriser et déboguer du code avec l'assistance de l'IA. Consultez notre <DocsLink>documentation</DocsLink> pour en savoir plus.",
	"onboarding": "Grâce aux dernières avancées en matière de capacités de codage agent, je peux gérer des tâches complexes de développement logiciel étape par étape. Avec des outils qui me permettent de créer et d'éditer des fichiers, d'explorer des projets complexes, d'utiliser le navigateur et d'exécuter des commandes de terminal (après votre autorisation), je peux vous aider de manières qui vont au-delà de la complétion de code ou du support technique. Je peux même utiliser MCP pour créer de nouveaux outils et étendre mes propres capacités.",
	"rooTips": {
		"boomerangTasks": {
			"title": "Tâches Boomerang",
			"description": "Divisez les tâches en parties plus petites et gérables."
		},
		"stickyModels": {
			"title": "Modes persistants",
			"description": "Chaque mode se souvient de votre dernier modèle utilisé"
		},
		"tools": {
			"title": "Outils",
			"description": "Permettez à l'IA de résoudre des problèmes en naviguant sur le Web, en exécutant des commandes, et plus encore."
		},
		"customizableModes": {
			"title": "Modes personnalisables",
			"description": "Des personas spécialisés avec leurs propres comportements et modèles assignés"
		}
	},
	"selectMode": "Sélectionner le mode d'interaction",
	"selectApiConfig": "Sélectionner la configuration de l'API",
	"enhancePrompt": "Améliorer la requête avec un contexte supplémentaire",
	"addImages": "Ajouter des images au message",
	"sendMessage": "Envoyer le message",
	"typeMessage": "Écrivez un message...",
	"typeTask": "Construire, trouver, demander quelque chose",
	"addContext": "@ pour ajouter du contexte, / pour changer de mode",
	"dragFiles": "maintenir Maj pour glisser des fichiers",
	"dragFilesImages": "maintenir Maj pour glisser des fichiers/images",
	"enhancePromptDescription": "Le bouton 'Améliorer la requête' aide à améliorer votre demande en fournissant un contexte supplémentaire, des clarifications ou des reformulations. Essayez de taper une demande ici et cliquez à nouveau sur le bouton pour voir comment cela fonctionne.",
	"errorReadingFile": "Erreur lors de la lecture du fichier :",
	"noValidImages": "Aucune image valide n'a été traitée",
	"separator": "Séparateur",
	"edit": "Éditer...",
	"forNextMode": "pour le prochain mode",
	"error": "Erreur",
	"diffError": {
		"title": "Modification échouée"
	},
	"troubleMessage": "Kilo Code rencontre des difficultés...",
	"apiRequest": {
		"title": "Requête API",
		"failed": "Échec de la requête API",
		"streaming": "Requête API...",
		"cancelled": "Requête API annulée",
		"streamingFailed": "Échec du streaming API"
	},
	"checkpoint": {
		"initial": "Point de contrôle initial",
		"regular": "Point de contrôle",
		"initializingWarning": "Initialisation du point de contrôle en cours... Si cela prend trop de temps, tu peux désactiver les points de contrôle dans les <settingsLink>paramètres</settingsLink> et redémarrer ta tâche.",
		"menu": {
			"viewDiff": "Voir les différences",
			"restore": "Restaurer le point de contrôle",
			"restoreFiles": "Restaurer les fichiers",
			"restoreFilesDescription": "Restaure les fichiers de votre projet à un instantané pris à ce moment.",
			"restoreFilesAndTask": "Restaurer fichiers et tâche",
			"confirm": "Confirmer",
			"cancel": "Annuler",
			"cannotUndo": "Cette action ne peut pas être annulée.",
			"restoreFilesAndTaskDescription": "Restaure les fichiers de votre projet à un instantané pris à ce moment et supprime tous les messages après ce point."
		},
		"current": "Actuel"
	},
	"fileOperations": {
<<<<<<< HEAD
		"wantsToRead": "Kilo Code veut lire ce fichier :",
		"wantsToReadOutsideWorkspace": "Kilo Code veut lire ce fichier en dehors de l'espace de travail :",
		"didRead": "Kilo Code a lu ce fichier :",
		"wantsToEdit": "Kilo Code veut éditer ce fichier :",
		"wantsToEditOutsideWorkspace": "Kilo Code veut éditer ce fichier en dehors de l'espace de travail :",
		"wantsToCreate": "Kilo Code veut créer un nouveau fichier :",
		"wantsToSearchReplace": "Kilo Code veut effectuer une recherche et remplacement sur ce fichier :",
		"didSearchReplace": "Kilo Code a effectué une recherche et remplacement sur ce fichier :",
		"wantsToInsert": "Kilo Code veut insérer du contenu dans ce fichier :",
		"wantsToInsertWithLineNumber": "Kilo Code veut insérer du contenu dans ce fichier à la ligne {{lineNumber}} :",
		"wantsToInsertAtEnd": "Kilo Code veut ajouter du contenu à la fin de ce fichier :",
		"wantsToReadAndXMore": "Kilo Code veut lire ce fichier et {{count}} de plus :",
		"wantsToReadMultiple": "Kilo Code souhaite lire plusieurs fichiers :"
=======
		"wantsToRead": "Roo veut lire ce fichier :",
		"wantsToReadOutsideWorkspace": "Roo veut lire ce fichier en dehors de l'espace de travail :",
		"didRead": "Roo a lu ce fichier :",
		"wantsToEdit": "Roo veut éditer ce fichier :",
		"wantsToEditOutsideWorkspace": "Roo veut éditer ce fichier en dehors de l'espace de travail :",
		"wantsToEditProtected": "Roo veut éditer un fichier de configuration protégé :",
		"wantsToCreate": "Roo veut créer un nouveau fichier :",
		"wantsToSearchReplace": "Roo veut effectuer une recherche et remplacement sur ce fichier :",
		"didSearchReplace": "Roo a effectué une recherche et remplacement sur ce fichier :",
		"wantsToInsert": "Roo veut insérer du contenu dans ce fichier :",
		"wantsToInsertWithLineNumber": "Roo veut insérer du contenu dans ce fichier à la ligne {{lineNumber}} :",
		"wantsToInsertAtEnd": "Roo veut ajouter du contenu à la fin de ce fichier :",
		"wantsToReadAndXMore": "Roo veut lire ce fichier et {{count}} de plus :",
		"wantsToReadMultiple": "Roo souhaite lire plusieurs fichiers :",
		"wantsToApplyBatchChanges": "Roo veut appliquer des modifications à plusieurs fichiers :"
>>>>>>> 23bbad04
	},
	"instructions": {
		"wantsToFetch": "Kilo Code veut récupérer des instructions détaillées pour aider à la tâche actuelle"
	},
	"directoryOperations": {
<<<<<<< HEAD
		"wantsToViewTopLevel": "Kilo Code veut voir les fichiers de premier niveau dans ce répertoire :",
		"didViewTopLevel": "Kilo Code a vu les fichiers de premier niveau dans ce répertoire :",
		"wantsToViewRecursive": "Kilo Code veut voir récursivement tous les fichiers dans ce répertoire :",
		"didViewRecursive": "Kilo Code a vu récursivement tous les fichiers dans ce répertoire :",
		"wantsToViewDefinitions": "Kilo Code veut voir les noms de définitions de code source utilisés dans ce répertoire :",
		"didViewDefinitions": "Kilo Code a vu les noms de définitions de code source utilisés dans ce répertoire :",
		"wantsToSearch": "Kilo Code veut rechercher dans ce répertoire <code>{{regex}}</code> :",
		"didSearch": "Kilo Code a recherché dans ce répertoire <code>{{regex}}</code> :"
=======
		"wantsToViewTopLevel": "Roo veut voir les fichiers de premier niveau dans ce répertoire :",
		"didViewTopLevel": "Roo a vu les fichiers de premier niveau dans ce répertoire :",
		"wantsToViewRecursive": "Roo veut voir récursivement tous les fichiers dans ce répertoire :",
		"didViewRecursive": "Roo a vu récursivement tous les fichiers dans ce répertoire :",
		"wantsToViewDefinitions": "Roo veut voir les noms de définitions de code source utilisés dans ce répertoire :",
		"didViewDefinitions": "Roo a vu les noms de définitions de code source utilisés dans ce répertoire :",
		"wantsToSearch": "Roo veut rechercher dans ce répertoire <code>{{regex}}</code> :",
		"didSearch": "Roo a recherché dans ce répertoire <code>{{regex}}</code> :",
		"wantsToSearchOutsideWorkspace": "Roo veut rechercher dans ce répertoire (hors espace de travail) <code>{{regex}}</code> :",
		"didSearchOutsideWorkspace": "Roo a recherché dans ce répertoire (hors espace de travail) <code>{{regex}}</code> :",
		"wantsToViewTopLevelOutsideWorkspace": "Roo veut voir les fichiers de premier niveau dans ce répertoire (hors espace de travail) :",
		"didViewTopLevelOutsideWorkspace": "Roo a vu les fichiers de premier niveau dans ce répertoire (hors espace de travail) :",
		"wantsToViewRecursiveOutsideWorkspace": "Roo veut voir récursivement tous les fichiers dans ce répertoire (hors espace de travail) :",
		"didViewRecursiveOutsideWorkspace": "Roo a vu récursivement tous les fichiers dans ce répertoire (hors espace de travail) :",
		"wantsToViewDefinitionsOutsideWorkspace": "Roo veut voir les noms de définitions de code source utilisés dans ce répertoire (hors espace de travail) :",
		"didViewDefinitionsOutsideWorkspace": "Roo a vu les noms de définitions de code source utilisés dans ce répertoire (hors espace de travail) :"
>>>>>>> 23bbad04
	},
	"commandOutput": "Sortie de commande",
	"response": "Réponse",
	"arguments": "Arguments",
	"mcp": {
		"wantsToUseTool": "Kilo Code veut utiliser un outil sur le serveur MCP {{serverName}} :",
		"wantsToAccessResource": "Kilo Code veut accéder à une ressource sur le serveur MCP {{serverName}} :"
	},
	"modes": {
		"wantsToSwitch": "Kilo Code veut passer au mode <code>{{mode}}</code>",
		"wantsToSwitchWithReason": "Kilo Code veut passer au mode <code>{{mode}}</code> car : {{reason}}",
		"didSwitch": "Kilo Code est passé au mode <code>{{mode}}</code>",
		"didSwitchWithReason": "Kilo Code est passé au mode <code>{{mode}}</code> car : {{reason}}"
	},
	"subtasks": {
		"wantsToCreate": "Kilo Code veut créer une nouvelle sous-tâche en mode <code>{{mode}}</code> :",
		"wantsToFinish": "Kilo Code veut terminer cette sous-tâche",
		"newTaskContent": "Instructions de la sous-tâche",
		"completionContent": "Sous-tâche terminée",
		"resultContent": "Résultats de la sous-tâche",
		"defaultResult": "Veuillez continuer avec la tâche suivante.",
		"completionInstructions": "Sous-tâche terminée ! Vous pouvez examiner les résultats et suggérer des corrections ou les prochaines étapes. Si tout semble bon, confirmez pour retourner le résultat à la tâche parente."
	},
	"questions": {
		"hasQuestion": "Kilo Code a une question :"
	},
	"taskCompleted": "Tâche terminée",
	"powershell": {
		"issues": "Il semble que vous rencontriez des problèmes avec Windows PowerShell, veuillez consulter ce"
	},
	"autoApprove": {
		"title": "Auto-approbation :",
		"none": "Aucune",
		"description": "L'auto-approbation permet à Kilo Code d'effectuer des actions sans demander d'autorisation. Activez-la uniquement pour les actions auxquelles vous faites entièrement confiance. Configuration plus détaillée disponible dans les <settingsLink>Paramètres</settingsLink>."
	},
	"reasoning": {
		"thinking": "Réflexion",
		"seconds": "{{count}}s"
	},
	"contextCondense": {
		"title": "Contexte condensé",
		"condensing": "Condensation du contexte...",
		"errorHeader": "Échec de la condensation du contexte",
		"tokens": "tokens"
	},
	"followUpSuggest": {
		"copyToInput": "Copier vers l'entrée (ou Shift + clic)"
	},
	"announcement": {
		"title": "🎉 Roo Code {{version}} est sortie",
		"description": "Roo Code {{version}} apporte de puissantes nouvelles fonctionnalités et améliorations basées sur vos retours.",
		"whatsNew": "Quoi de neuf",
		"feature1": "<bold>Marketplace Expérimental</bold> : Découvrez et installez des modes et des MCPs depuis le nouveau marketplace (à activer dans <experimentalSettingsLink>Paramètres Expérimentaux</experimentalSettingsLink>)",
		"feature2": "<bold>Opérations de Fichiers Améliorées</bold> : Écritures de fichiers concurrentes multiples dans les paramètres expérimentaux, et lectures concurrentes maintenant dans <contextSettingsLink>Paramètres de Contexte</contextSettingsLink>",
		"feature3": "<bold>Améliorations MCP et plus</bold> : Support MCP amélioré, contrôles Mermaid, support Amazon Bedrock thinking, et bien plus !",
		"hideButton": "Masquer l'annonce",
		"detailsDiscussLinks": "Obtenez plus de détails et participez aux discussions sur <discordLink>Discord</discordLink> et <redditLink>Reddit</redditLink> 🚀"
	},
	"browser": {
		"rooWantsToUse": "Kilo Code veut utiliser le navigateur :",
		"consoleLogs": "Journaux de console",
		"noNewLogs": "(Pas de nouveaux journaux)",
		"screenshot": "Capture d'écran du navigateur",
		"cursor": "curseur",
		"navigation": {
			"step": "Étape {{current}} sur {{total}}",
			"previous": "Précédent",
			"next": "Suivant"
		},
		"sessionStarted": "Session de navigateur démarrée",
		"actions": {
			"title": "Action de navigation : ",
			"launch": "Lancer le navigateur sur {{url}}",
			"click": "Cliquer ({{coordinate}})",
			"type": "Saisir \"{{text}}\"",
			"scrollDown": "Défiler vers le bas",
			"scrollUp": "Défiler vers le haut",
			"close": "Fermer le navigateur"
		}
	},
	"codeblock": {
		"tooltips": {
			"expand": "Développer le bloc de code",
			"collapse": "Réduire le bloc de code",
			"enable_wrap": "Activer le retour à la ligne",
			"disable_wrap": "Désactiver le retour à la ligne",
			"copy_code": "Copier le code"
		}
	},
	"systemPromptWarning": "AVERTISSEMENT : Remplacement d'instructions système personnalisées actif. Cela peut gravement perturber la fonctionnalité et provoquer un comportement imprévisible.",
	"profileViolationWarning": "Le profil actuel enfreint les paramètres de votre organisation",
	"shellIntegration": {
		"title": "Avertissement d'exécution de commande",
		"description": "Votre commande est exécutée sans l'intégration shell du terminal VSCode. Pour supprimer cet avertissement, vous pouvez désactiver l'intégration shell dans la section <strong>Terminal</strong> des <settingsLink>paramètres de Kilo Code</settingsLink> ou résoudre les problèmes d'intégration du terminal VSCode en utilisant le lien ci-dessous.",
		"troubleshooting": "Cliquez ici pour la documentation d'intégration shell."
	},
	"ask": {
		"autoApprovedRequestLimitReached": {
			"title": "Limite de requêtes auto-approuvées atteinte",
			"description": "Kilo Code a atteint la limite auto-approuvée de {{count}} requête(s) API. Souhaitez-vous réinitialiser le compteur et poursuivre la tâche ?",
			"button": "Réinitialiser et continuer"
		}
	},
	"codebaseSearch": {
		"wantsToSearch": "Kilo Code veut rechercher dans la base de code <code>{{query}}</code> :",
		"wantsToSearchWithPath": "Kilo Code veut rechercher dans la base de code <code>{{query}}</code> dans <code>{{path}}</code> :",
		"didSearch": "{{count}} résultat(s) trouvé(s) pour <code>{{query}}</code> :"
	},
	"read-batch": {
		"approve": {
			"title": "Tout approuver"
		},
		"deny": {
			"title": "Tout refuser"
		}
	},
	"indexingStatus": {
		"ready": "Index prêt",
		"indexing": "Indexation {{percentage}}%",
		"indexed": "Indexé",
		"error": "Erreur d'index",
		"status": "Statut de l'index"
	}
}<|MERGE_RESOLUTION|>--- conflicted
+++ resolved
@@ -143,12 +143,12 @@
 		"current": "Actuel"
 	},
 	"fileOperations": {
-<<<<<<< HEAD
 		"wantsToRead": "Kilo Code veut lire ce fichier :",
 		"wantsToReadOutsideWorkspace": "Kilo Code veut lire ce fichier en dehors de l'espace de travail :",
 		"didRead": "Kilo Code a lu ce fichier :",
 		"wantsToEdit": "Kilo Code veut éditer ce fichier :",
 		"wantsToEditOutsideWorkspace": "Kilo Code veut éditer ce fichier en dehors de l'espace de travail :",
+		"wantsToEditProtected": "Kilo Code veut éditer un fichier de configuration protégé :",
 		"wantsToCreate": "Kilo Code veut créer un nouveau fichier :",
 		"wantsToSearchReplace": "Kilo Code veut effectuer une recherche et remplacement sur ce fichier :",
 		"didSearchReplace": "Kilo Code a effectué une recherche et remplacement sur ce fichier :",
@@ -156,30 +156,13 @@
 		"wantsToInsertWithLineNumber": "Kilo Code veut insérer du contenu dans ce fichier à la ligne {{lineNumber}} :",
 		"wantsToInsertAtEnd": "Kilo Code veut ajouter du contenu à la fin de ce fichier :",
 		"wantsToReadAndXMore": "Kilo Code veut lire ce fichier et {{count}} de plus :",
-		"wantsToReadMultiple": "Kilo Code souhaite lire plusieurs fichiers :"
-=======
-		"wantsToRead": "Roo veut lire ce fichier :",
-		"wantsToReadOutsideWorkspace": "Roo veut lire ce fichier en dehors de l'espace de travail :",
-		"didRead": "Roo a lu ce fichier :",
-		"wantsToEdit": "Roo veut éditer ce fichier :",
-		"wantsToEditOutsideWorkspace": "Roo veut éditer ce fichier en dehors de l'espace de travail :",
-		"wantsToEditProtected": "Roo veut éditer un fichier de configuration protégé :",
-		"wantsToCreate": "Roo veut créer un nouveau fichier :",
-		"wantsToSearchReplace": "Roo veut effectuer une recherche et remplacement sur ce fichier :",
-		"didSearchReplace": "Roo a effectué une recherche et remplacement sur ce fichier :",
-		"wantsToInsert": "Roo veut insérer du contenu dans ce fichier :",
-		"wantsToInsertWithLineNumber": "Roo veut insérer du contenu dans ce fichier à la ligne {{lineNumber}} :",
-		"wantsToInsertAtEnd": "Roo veut ajouter du contenu à la fin de ce fichier :",
-		"wantsToReadAndXMore": "Roo veut lire ce fichier et {{count}} de plus :",
-		"wantsToReadMultiple": "Roo souhaite lire plusieurs fichiers :",
-		"wantsToApplyBatchChanges": "Roo veut appliquer des modifications à plusieurs fichiers :"
->>>>>>> 23bbad04
+		"wantsToReadMultiple": "Kilo Code souhaite lire plusieurs fichiers :",
+		"wantsToApplyBatchChanges": "Kilo Code veut appliquer des modifications à plusieurs fichiers :"
 	},
 	"instructions": {
 		"wantsToFetch": "Kilo Code veut récupérer des instructions détaillées pour aider à la tâche actuelle"
 	},
 	"directoryOperations": {
-<<<<<<< HEAD
 		"wantsToViewTopLevel": "Kilo Code veut voir les fichiers de premier niveau dans ce répertoire :",
 		"didViewTopLevel": "Kilo Code a vu les fichiers de premier niveau dans ce répertoire :",
 		"wantsToViewRecursive": "Kilo Code veut voir récursivement tous les fichiers dans ce répertoire :",
@@ -187,25 +170,15 @@
 		"wantsToViewDefinitions": "Kilo Code veut voir les noms de définitions de code source utilisés dans ce répertoire :",
 		"didViewDefinitions": "Kilo Code a vu les noms de définitions de code source utilisés dans ce répertoire :",
 		"wantsToSearch": "Kilo Code veut rechercher dans ce répertoire <code>{{regex}}</code> :",
-		"didSearch": "Kilo Code a recherché dans ce répertoire <code>{{regex}}</code> :"
-=======
-		"wantsToViewTopLevel": "Roo veut voir les fichiers de premier niveau dans ce répertoire :",
-		"didViewTopLevel": "Roo a vu les fichiers de premier niveau dans ce répertoire :",
-		"wantsToViewRecursive": "Roo veut voir récursivement tous les fichiers dans ce répertoire :",
-		"didViewRecursive": "Roo a vu récursivement tous les fichiers dans ce répertoire :",
-		"wantsToViewDefinitions": "Roo veut voir les noms de définitions de code source utilisés dans ce répertoire :",
-		"didViewDefinitions": "Roo a vu les noms de définitions de code source utilisés dans ce répertoire :",
-		"wantsToSearch": "Roo veut rechercher dans ce répertoire <code>{{regex}}</code> :",
-		"didSearch": "Roo a recherché dans ce répertoire <code>{{regex}}</code> :",
-		"wantsToSearchOutsideWorkspace": "Roo veut rechercher dans ce répertoire (hors espace de travail) <code>{{regex}}</code> :",
-		"didSearchOutsideWorkspace": "Roo a recherché dans ce répertoire (hors espace de travail) <code>{{regex}}</code> :",
-		"wantsToViewTopLevelOutsideWorkspace": "Roo veut voir les fichiers de premier niveau dans ce répertoire (hors espace de travail) :",
-		"didViewTopLevelOutsideWorkspace": "Roo a vu les fichiers de premier niveau dans ce répertoire (hors espace de travail) :",
-		"wantsToViewRecursiveOutsideWorkspace": "Roo veut voir récursivement tous les fichiers dans ce répertoire (hors espace de travail) :",
-		"didViewRecursiveOutsideWorkspace": "Roo a vu récursivement tous les fichiers dans ce répertoire (hors espace de travail) :",
-		"wantsToViewDefinitionsOutsideWorkspace": "Roo veut voir les noms de définitions de code source utilisés dans ce répertoire (hors espace de travail) :",
-		"didViewDefinitionsOutsideWorkspace": "Roo a vu les noms de définitions de code source utilisés dans ce répertoire (hors espace de travail) :"
->>>>>>> 23bbad04
+		"didSearch": "Kilo Code a recherché dans ce répertoire <code>{{regex}}</code> :",
+		"wantsToSearchOutsideWorkspace": "Kilo Code veut rechercher dans ce répertoire (hors espace de travail) <code>{{regex}}</code> :",
+		"didSearchOutsideWorkspace": "Kilo Code a recherché dans ce répertoire (hors espace de travail) <code>{{regex}}</code> :",
+		"wantsToViewTopLevelOutsideWorkspace": "Kilo Code veut voir les fichiers de premier niveau dans ce répertoire (hors espace de travail) :",
+		"didViewTopLevelOutsideWorkspace": "Kilo Code a vu les fichiers de premier niveau dans ce répertoire (hors espace de travail) :",
+		"wantsToViewRecursiveOutsideWorkspace": "Kilo Code veut voir récursivement tous les fichiers dans ce répertoire (hors espace de travail) :",
+		"didViewRecursiveOutsideWorkspace": "Kilo Code a vu récursivement tous les fichiers dans ce répertoire (hors espace de travail) :",
+		"wantsToViewDefinitionsOutsideWorkspace": "Kilo Code veut voir les noms de définitions de code source utilisés dans ce répertoire (hors espace de travail) :",
+		"didViewDefinitionsOutsideWorkspace": "Kilo Code a vu les noms de définitions de code source utilisés dans ce répertoire (hors espace de travail) :"
 	},
 	"commandOutput": "Sortie de commande",
 	"response": "Réponse",
