{
	"greeting": "Selamat datang di Kilo Code",
	"task": {
		"title": "Tugas",
		"expand": "Perluas tugas",
		"collapse": "Ciutkan tugas",
		"seeMore": "Lihat lebih banyak",
		"seeLess": "Lihat lebih sedikit",
		"tokens": "Token",
		"cache": "Cache",
		"apiCost": "Biaya API",
		"size": "Ukuran",
		"condenseContext": "Kondensasi konteks secara cerdas",
		"contextWindow": "Panjang Konteks",
		"closeAndStart": "Tutup tugas dan mulai yang baru",
		"export": "Ekspor riwayat tugas",
		"share": "Bagikan tugas",
		"delete": "Hapus Tugas (Shift + Klik untuk lewati konfirmasi)",
		"shareWithOrganization": "Bagikan dengan organisasi",
		"shareWithOrganizationDescription": "Hanya anggota organisasi Anda yang dapat mengakses",
		"sharePublicly": "Bagikan secara publik",
		"sharePubliclyDescription": "Siapa pun dengan tautan dapat mengakses",
		"connectToCloud": "Hubungkan ke Cloud",
		"connectToCloudDescription": "Masuk ke Kilo Code Cloud untuk berbagi tugas",
		"sharingDisabledByOrganization": "Berbagi dinonaktifkan oleh organisasi",
		"shareSuccessOrganization": "Tautan organisasi disalin ke clipboard",
		"shareSuccessPublic": "Tautan publik disalin ke clipboard",
		"openInCloud": "Buka tugas di Roo Code Cloud",
		"openInCloudIntro": "Terus pantau atau berinteraksi dengan Roo dari mana saja. Pindai, klik atau salin untuk membuka."
	},
	"history": {
		"title": "Riwayat"
	},
	"unpin": "Lepas Pin",
	"pin": "Pin",
	"retry": {
		"title": "Coba Lagi",
		"tooltip": "Coba operasi lagi"
	},
	"startNewTask": {
		"title": "Mulai Tugas Baru",
		"tooltip": "Mulai tugas baru"
	},
	"reportBug": {
		"title": "Laporkan Bug"
	},
	"proceedAnyways": {
		"title": "Lanjutkan Saja",
		"tooltip": "Lanjutkan saat perintah dijalankan"
	},
	"save": {
		"title": "Simpan",
		"tooltip": "Simpan perubahan pesan"
	},
	"tokenProgress": {
		"availableSpace": "Ruang tersedia: {{amount}} token",
		"tokensUsed": "Token digunakan: {{used}} dari {{total}}",
		"reservedForResponse": "Dicadangkan untuk respons model: {{amount}} token"
	},
	"reject": {
		"title": "Tolak",
		"tooltip": "Tolak aksi ini"
	},
	"completeSubtaskAndReturn": "Selesaikan Subtugas dan Kembali",
	"approve": {
		"title": "Setujui",
		"tooltip": "Setujui aksi ini"
	},
	"read-batch": {
		"approve": {
			"title": "Setujui Semua"
		},
		"deny": {
			"title": "Tolak Semua"
		}
	},
	"runCommand": {
		"title": "Jalankan Perintah",
		"tooltip": "Eksekusi perintah ini"
	},
	"proceedWhileRunning": {
		"title": "Lanjutkan Saat Berjalan",
		"tooltip": "Lanjutkan meskipun ada peringatan"
	},
	"killCommand": {
		"title": "Hentikan Perintah",
		"tooltip": "Hentikan perintah saat ini"
	},
	"resumeTask": {
		"title": "Lanjutkan Tugas",
		"tooltip": "Lanjutkan tugas saat ini"
	},
	"terminate": {
		"title": "Hentikan",
		"tooltip": "Akhiri tugas saat ini"
	},
	"cancel": {
		"title": "Batal",
		"tooltip": "Batalkan operasi saat ini"
	},
	"scrollToBottom": "Gulir ke bawah chat",
	"about": "Buat, refaktor, dan debug kode dengan bantuan AI.<br />Lihat <DocsLink>dokumentasi</DocsLink> kami untuk mempelajari lebih lanjut.",
	"onboarding": "Daftar tugas di workspace ini kosong.",
	"rooTips": {
		"boomerangTasks": {
			"title": "Orkestrasi Tugas",
			"description": "Bagi tugas menjadi bagian-bagian kecil yang dapat dikelola"
		},
		"stickyModels": {
			"title": "Model Sticky",
			"description": "Setiap mode mengingat model terakhir yang kamu gunakan"
		},
		"tools": {
			"title": "Tools",
			"description": "Izinkan AI menyelesaikan masalah dengan browsing web, menjalankan perintah, dan lainnya"
		},
		"customizableModes": {
			"title": "Mode yang Dapat Disesuaikan",
			"description": "Persona khusus dengan perilaku dan model yang ditugaskan sendiri"
		}
	},
	"selectMode": "Pilih mode untuk interaksi",
	"selectApiConfig": "Pilih konfigurasi API",
	"selectModelConfig": "Pilih model",
	"enhancePrompt": "Tingkatkan prompt dengan konteks tambahan",
	"enhancePromptDescription": "Tombol 'Tingkatkan Prompt' membantu memperbaiki prompt kamu dengan memberikan konteks tambahan, klarifikasi, atau penyusunan ulang. Coba ketik prompt di sini dan klik tombol lagi untuk melihat cara kerjanya.",
	"modeSelector": {
		"title": "Mode",
		"marketplace": "Marketplace Mode",
		"settings": "Pengaturan Mode",
		"description": "Persona khusus yang menyesuaikan perilaku Kilo Code.",
		"searchPlaceholder": "Cari mode...",
		"noResults": "Tidak ada hasil yang ditemukan"
	},
	"addImages": "Tambahkan gambar ke pesan",
	"sendMessage": "Kirim pesan",
	"stopTts": "Hentikan text-to-speech",
	"typeMessage": "Ketik pesan...",
	"typeTask": "Bangun, cari, tanya sesuatu",
	"addContext": "@ untuk menambah konteks, / untuk perintah",
	"dragFiles": "tahan shift untuk drag file",
	"dragFilesImages": "tahan shift untuk drag file/gambar",
	"errorReadingFile": "Error membaca file:",
	"noValidImages": "Tidak ada gambar valid yang diproses",
	"separator": "Pemisah",
	"edit": "Edit...",
	"forNextMode": "untuk mode selanjutnya",
	"forPreviousMode": "untuk mode sebelumnya",
	"apiRequest": {
		"title": "Permintaan API",
		"failed": "Permintaan API Gagal",
		"streaming": "Permintaan API...",
		"cancelled": "Permintaan API Dibatalkan",
		"streamingFailed": "Streaming API Gagal"
	},
	"checkpoint": {
		"regular": "Checkpoint",
		"initializingWarning": "Masih menginisialisasi checkpoint... Jika ini terlalu lama, kamu bisa menonaktifkan checkpoint di <settingsLink>pengaturan</settingsLink> dan restart tugas.",
		"menu": {
			"viewDiff": "Lihat Diff",
			"restore": "Pulihkan Checkpoint",
			"restoreFiles": "Pulihkan File",
			"restoreFilesDescription": "Mengembalikan file proyek kamu ke snapshot yang diambil pada titik ini.",
			"restoreFilesAndTask": "Pulihkan File & Tugas",
			"confirm": "Konfirmasi",
			"cancel": "Batal",
			"cannotUndo": "Aksi ini tidak dapat dibatalkan.",
			"restoreFilesAndTaskDescription": "Mengembalikan file proyek kamu ke snapshot yang diambil pada titik ini dan menghapus semua pesan setelah titik ini."
		},
		"current": "Saat Ini"
	},
	"contextCondense": {
		"title": "Konteks Dikondensasi",
		"condensing": "Mengondensasi konteks...",
		"errorHeader": "Gagal mengondensasi konteks",
		"tokens": "token"
	},
	"instructions": {
		"wantsToFetch": "Kilo Code ingin mengambil instruksi detail untuk membantu tugas saat ini"
	},
	"fileOperations": {
		"wantsToRead": "Kilo Code ingin membaca file ini:",
		"wantsToReadMultiple": "Kilo Code ingin membaca beberapa file:",
		"wantsToReadAndXMore": "Kilo Code ingin membaca file ini dan {{count}} lainnya:",
		"wantsToReadOutsideWorkspace": "Kilo Code ingin membaca file ini di luar workspace:",
		"didRead": "Kilo Code membaca file ini:",
		"wantsToEdit": "Kilo Code ingin mengedit file ini:",
		"wantsToEditOutsideWorkspace": "Kilo Code ingin mengedit file ini di luar workspace:",
		"wantsToEditProtected": "Kilo Code ingin mengedit file konfigurasi yang dilindungi:",
		"wantsToApplyBatchChanges": "Kilo Code ingin menerapkan perubahan ke beberapa file:",
		"wantsToGenerateImage": "Kilo Code ingin menghasilkan gambar:",
		"wantsToGenerateImageOutsideWorkspace": "Kilo Code ingin menghasilkan gambar di luar workspace:",
		"wantsToGenerateImageProtected": "Kilo Code ingin menghasilkan gambar di lokasi yang dilindungi:",
		"didGenerateImage": "Kilo Code telah menghasilkan gambar:",
		"wantsToCreate": "Kilo Code ingin membuat file baru:",
		"wantsToSearchReplace": "Kilo Code ingin mencari dan mengganti di file ini:",
		"didSearchReplace": "Kilo Code melakukan pencarian dan penggantian pada file ini:",
		"wantsToInsert": "Kilo Code ingin menyisipkan konten ke file ini:",
		"wantsToInsertWithLineNumber": "Kilo Code ingin menyisipkan konten ke file ini di baris {{lineNumber}}:",
		"wantsToInsertAtEnd": "Kilo Code ingin menambahkan konten ke akhir file ini:"
	},
	"directoryOperations": {
		"wantsToViewTopLevel": "Kilo Code ingin melihat file tingkat atas di direktori ini:",
		"didViewTopLevel": "Kilo Code melihat file tingkat atas di direktori ini:",
		"wantsToViewRecursive": "Kilo Code ingin melihat semua file secara rekursif di direktori ini:",
		"didViewRecursive": "Kilo Code melihat semua file secara rekursif di direktori ini:",
		"wantsToViewDefinitions": "Kilo Code ingin melihat nama definisi source code yang digunakan di direktori ini:",
		"didViewDefinitions": "Kilo Code melihat nama definisi source code yang digunakan di direktori ini:",
		"wantsToSearch": "Kilo Code ingin mencari direktori ini untuk <code>{{regex}}</code>:",
		"didSearch": "Kilo Code mencari direktori ini untuk <code>{{regex}}</code>:",
		"wantsToSearchOutsideWorkspace": "Kilo Code ingin mencari direktori ini (di luar workspace) untuk <code>{{regex}}</code>:",
		"didSearchOutsideWorkspace": "Kilo Code mencari direktori ini (di luar workspace) untuk <code>{{regex}}</code>:",
		"wantsToViewTopLevelOutsideWorkspace": "Kilo Code ingin melihat file tingkat atas di direktori ini (di luar workspace):",
		"didViewTopLevelOutsideWorkspace": "Kilo Code melihat file tingkat atas di direktori ini (di luar workspace):",
		"wantsToViewRecursiveOutsideWorkspace": "Kilo Code ingin melihat semua file secara rekursif di direktori ini (di luar workspace):",
		"didViewRecursiveOutsideWorkspace": "Kilo Code melihat semua file secara rekursif di direktori ini (di luar workspace):",
		"wantsToViewDefinitionsOutsideWorkspace": "Kilo Code ingin melihat nama definisi source code yang digunakan di direktori ini (di luar workspace):",
		"didViewDefinitionsOutsideWorkspace": "Kilo Code melihat nama definisi source code yang digunakan di direktori ini (di luar workspace):"
	},
	"codebaseSearch": {
		"wantsToSearch": "Kilo Code ingin mencari codebase untuk <code>{{query}}</code>:",
		"wantsToSearchWithPath": "Kilo Code ingin mencari codebase untuk <code>{{query}}</code> di <code>{{path}}</code>:",
		"didSearch_one": "Ditemukan 1 hasil",
		"didSearch_other": "Ditemukan {{count}} hasil",
		"resultTooltip": "Skor kemiripan: {{score}} (klik untuk membuka file)"
	},
	"commandOutput": "Output Perintah",
	"commandExecution": {
		"running": "Menjalankan",
		"pid": "PID: {{pid}}",
		"exited": "Keluar ({{exitCode}})",
		"manageCommands": "Kelola Izin Perintah",
		"commandManagementDescription": "Kelola izin perintah: Klik ✓ untuk mengizinkan eksekusi otomatis, ✗ untuk menolak eksekusi. Pola dapat diaktifkan/dinonaktifkan atau dihapus dari daftar. <settingsLink>Lihat semua pengaturan</settingsLink>",
		"addToAllowed": "Tambahkan ke daftar yang diizinkan",
		"removeFromAllowed": "Hapus dari daftar yang diizinkan",
		"addToDenied": "Tambahkan ke daftar yang ditolak",
		"removeFromDenied": "Hapus dari daftar yang ditolak",
		"abortCommand": "Batalkan eksekusi perintah",
		"expandOutput": "Perluas output",
		"collapseOutput": "Ciutkan output",
		"expandManagement": "Perluas bagian manajemen perintah",
		"collapseManagement": "Ciutkan bagian manajemen perintah"
	},
	"response": "Respons",
	"arguments": "Argumen",
	"mcp": {
		"wantsToUseTool": "Kilo Code ingin menggunakan tool di server MCP {{serverName}}:",
		"wantsToAccessResource": "Kilo Code ingin mengakses resource di server MCP {{serverName}}:"
	},
	"modes": {
		"wantsToSwitch": "Kilo Code ingin beralih ke mode {{mode}}",
		"wantsToSwitchWithReason": "Kilo Code ingin beralih ke mode {{mode}} karena: {{reason}}",
		"didSwitch": "Kilo Code beralih ke mode {{mode}}",
		"didSwitchWithReason": "Kilo Code beralih ke mode {{mode}} karena: {{reason}}"
	},
	"subtasks": {
		"wantsToCreate": "Kilo Code ingin membuat subtugas baru dalam mode {{mode}}:",
		"wantsToFinish": "Kilo Code ingin menyelesaikan subtugas ini",
		"newTaskContent": "Instruksi Subtugas",
		"completionContent": "Subtugas Selesai",
		"resultContent": "Hasil Subtugas",
		"defaultResult": "Silakan lanjutkan ke tugas berikutnya.",
		"completionInstructions": "Subtugas selesai! Kamu bisa meninjau hasilnya dan menyarankan koreksi atau langkah selanjutnya. Jika semuanya terlihat baik, konfirmasi untuk mengembalikan hasil ke tugas induk."
	},
	"questions": {
		"hasQuestion": "Kilo Code punya pertanyaan:"
	},
	"taskCompleted": "Tugas Selesai",
	"error": "Error",
	"diffError": {
		"title": "Edit Tidak Berhasil"
	},
	"troubleMessage": "Kilo Code mengalami masalah...",
	"powershell": {
		"issues": "Sepertinya kamu mengalami masalah Windows PowerShell, silakan lihat ini"
	},
	"autoApprove": {
		"tooltip": "Kelola pengaturan persetujuan otomatis",
		"title": "Persetujuan otomatis",
		"all": "Semua",
		"none": "Tidak Ada",
<<<<<<< HEAD
		"description": "Auto-approve memungkinkan Kilo Code melakukan aksi tanpa meminta izin. Hanya aktifkan untuk aksi yang benar-benar kamu percayai. Konfigurasi lebih detail tersedia di <settingsLink>Pengaturan</settingsLink>.",
=======
		"description": "Jalankan tindakan ini tanpa meminta izin. Aktifkan hanya untuk tindakan yang Anda percayai sepenuhnya.",
>>>>>>> 68352562
		"selectOptionsFirst": "Pilih setidaknya satu opsi di bawah untuk mengaktifkan persetujuan otomatis",
		"toggleAriaLabel": "Beralih persetujuan otomatis",
		"disabledAriaLabel": "Persetujuan otomatis dinonaktifkan - pilih opsi terlebih dahulu",
		"triggerLabel_zero": "Tidak ada persetujuan otomatis",
		"triggerLabel_one": "1 disetujui otomatis",
		"triggerLabel_other": "{{count}} disetujui otomatis",
		"triggerLabelAll": "YOLO"
	},
	"announcement": {
		"title": "🎉 Roo Code {{version}} Dirilis",
		"description": "Memperkenalkan <bold>Roo Code Cloud:</bold> Membawa kekuatan Roo melampaui IDE",
		"feature1": "<bold>Lacak kemajuan tugas dari mana saja (Gratis):</bold> Dapatkan pembaruan real-time tentang tugas yang berjalan lama tanpa terjebak di IDE Anda",
		"feature2": "<bold>Kontrol Ekstensi Roo dari jarak jauh (Pro):</bold> Mulai, hentikan, dan berinteraksi dengan tugas dari antarmuka browser berbasis chat.",
		"learnMore": "Siap mengambil kontrol? Pelajari lebih lanjut <learnMoreLink>di sini</learnMoreLink>.",
		"visitCloudButton": "Kunjungi Roo Code Cloud",
		"socialLinks": "Bergabunglah dengan kami di <xLink>X</xLink>, <discordLink>Discord</discordLink>, atau <redditLink>r/RooCode</redditLink>"
	},
	"reasoning": {
		"thinking": "Berpikir",
		"seconds": "{{count}}d"
	},
	"followUpSuggest": {
		"copyToInput": "Salin ke input (sama dengan shift + klik)",
		"autoSelectCountdown": "Pemilihan otomatis dalam {{count}}dtk",
		"countdownDisplay": "{{count}}dtk"
	},
	"browser": {
		"rooWantsToUse": "Kilo Code ingin menggunakan browser:",
		"consoleLogs": "Log Konsol",
		"noNewLogs": "(Tidak ada log baru)",
		"screenshot": "Screenshot browser",
		"cursor": "kursor",
		"navigation": {
			"step": "Langkah {{current}} dari {{total}}",
			"previous": "Sebelumnya",
			"next": "Selanjutnya"
		},
		"sessionStarted": "Sesi Browser Dimulai",
		"actions": {
			"title": "Aksi Browse: ",
			"launch": "Luncurkan browser di {{url}}",
			"click": "Klik ({{coordinate}})",
			"type": "Ketik \"{{text}}\"",
			"scrollDown": "Gulir ke bawah",
			"scrollUp": "Gulir ke atas",
			"close": "Tutup browser"
		}
	},
	"codeblock": {
		"tooltips": {
			"expand": "Perluas blok kode",
			"collapse": "Tutup blok kode",
			"enable_wrap": "Aktifkan word wrap",
			"disable_wrap": "Nonaktifkan word wrap",
			"copy_code": "Salin kode"
		}
	},
	"systemPromptWarning": "PERINGATAN: Override system prompt kustom aktif. Ini dapat merusak fungsionalitas secara serius dan menyebabkan perilaku yang tidak terduga.",
	"profileViolationWarning": "Profil saat ini tidak kompatibel dengan pengaturan organisasi kamu",
	"shellIntegration": {
		"title": "Peringatan Eksekusi Perintah",
		"description": "Perintah kamu dijalankan tanpa integrasi shell terminal VSCode. Untuk menekan peringatan ini kamu bisa menonaktifkan integrasi shell di bagian <strong>Terminal</strong> dari <settingsLink>pengaturan Kilo Code</settingsLink> atau troubleshoot integrasi terminal VSCode menggunakan link di bawah.",
		"troubleshooting": "Klik di sini untuk dokumentasi integrasi shell."
	},
	"ask": {
		"autoApprovedRequestLimitReached": {
			"title": "Batas Permintaan yang Disetujui Otomatis Tercapai",
			"description": "Kilo Code telah mencapai batas {{count}} permintaan API yang disetujui otomatis. Apakah kamu ingin mengatur ulang hitungan dan melanjutkan tugas?",
			"button": "Atur Ulang dan Lanjutkan"
		},
		"autoApprovedCostLimitReached": {
			"description": "Kilo Code telah mencapai batas biaya yang disetujui secara otomatis sebesar ${{count}}. Apakah Anda ingin mengatur ulang biaya dan melanjutkan tugas ini?",
			"button": "Reset dan Lanjutkan",
			"title": "Batas Biaya Otomatis-Disetujui Tercapai"
		}
	},
	"indexingStatus": {
		"ready": "Indeks siap",
		"indexing": "Mengindeks {{percentage}}%",
		"indexed": "Terindeks",
		"error": "Error indeks",
		"status": "Status indeks"
	},
	"versionIndicator": {
		"ariaLabel": "Versi {{version}} - Klik untuk melihat catatan rilis"
	},
	"rooCloudCTA": {
		"title": "Roo Code Cloud sedang berkembang!",
		"description": "Jalankan agen jarak jauh di cloud, akses tugas Anda dari mana saja, berkolaborasi dengan orang lain, dan banyak lagi.",
		"joinWaitlist": "Daftar untuk mendapatkan pembaruan terbaru."
	},
	"editMessage": {
		"placeholder": "Edit pesan Anda..."
	},
	"command": {
		"triggerDescription": "Jalankan perintah {{name}}"
	},
	"slashCommands": {
		"tooltip": "Kelola perintah slash",
		"title": "Perintah Slash",
		"description": "Gunakan perintah slash bawaan atau buat kustom untuk akses cepat ke prompt dan alur kerja yang sering digunakan. <DocsLink>Dokumentasi</DocsLink>",
		"builtInCommands": "Perintah Bawaan",
		"globalCommands": "Perintah Global",
		"workspaceCommands": "Perintah Workspace",
		"globalCommand": "Perintah global",
		"editCommand": "Edit perintah",
		"deleteCommand": "Hapus perintah",
		"newGlobalCommandPlaceholder": "Perintah global baru...",
		"newWorkspaceCommandPlaceholder": "Perintah workspace baru...",
		"deleteDialog": {
			"title": "Hapus Perintah",
			"description": "Apakah Anda yakin ingin menghapus perintah \"{{name}}\"? Tindakan ini tidak dapat dibatalkan.",
			"cancel": "Batal",
			"confirm": "Hapus"
		}
	},
	"queuedMessages": {
		"title": "Pesan Antrian:",
		"clickToEdit": "Klik untuk mengedit pesan"
	},
	"slashCommand": {
		"wantsToRun": "Roo ingin menjalankan perintah slash:",
		"didRun": "Roo telah menjalankan perintah slash:"
	}
}<|MERGE_RESOLUTION|>--- conflicted
+++ resolved
@@ -279,11 +279,7 @@
 		"title": "Persetujuan otomatis",
 		"all": "Semua",
 		"none": "Tidak Ada",
-<<<<<<< HEAD
-		"description": "Auto-approve memungkinkan Kilo Code melakukan aksi tanpa meminta izin. Hanya aktifkan untuk aksi yang benar-benar kamu percayai. Konfigurasi lebih detail tersedia di <settingsLink>Pengaturan</settingsLink>.",
-=======
 		"description": "Jalankan tindakan ini tanpa meminta izin. Aktifkan hanya untuk tindakan yang Anda percayai sepenuhnya.",
->>>>>>> 68352562
 		"selectOptionsFirst": "Pilih setidaknya satu opsi di bawah untuk mengaktifkan persetujuan otomatis",
 		"toggleAriaLabel": "Beralih persetujuan otomatis",
 		"disabledAriaLabel": "Persetujuan otomatis dinonaktifkan - pilih opsi terlebih dahulu",
