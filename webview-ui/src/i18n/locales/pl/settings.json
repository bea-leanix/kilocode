--- conflicted
+++ resolved
@@ -82,15 +82,11 @@
 			"delayLabel": "Opóźnienie po zapisach, aby umożliwić diagnostyce wykrycie potencjalnych problemów",
 			"outsideWorkspace": {
 				"label": "Uwzględnij pliki poza obszarem roboczym",
-<<<<<<< HEAD
 				"description": "Pozwól Kilo Code na tworzenie i edycję plików poza bieżącym obszarem roboczym bez konieczności zatwierdzania."
-=======
-				"description": "Pozwól Roo na tworzenie i edycję plików poza bieżącym obszarem roboczym bez konieczności zatwierdzania."
 			},
 			"protected": {
 				"label": "Uwzględnij pliki chronione",
-				"description": "Pozwól Roo na tworzenie i edycję plików chronionych (takich jak .rooignore i pliki konfiguracyjne .roo/) bez konieczności zatwierdzania."
->>>>>>> 23bbad04
+				"description": "Pozwól Kilo Code na tworzenie i edycję plików chronionych (takich jak .kilocodeignore i pliki konfiguracyjne .kilocode/) bez konieczności zatwierdzania."
 			}
 		},
 		"browser": {
@@ -519,7 +515,7 @@
 		},
 		"MULTI_FILE_APPLY_DIFF": {
 			"name": "Włącz równoczesne edycje plików",
-			"description": "Gdy włączone, Roo może edytować wiele plików w jednym żądaniu. Gdy wyłączone, Roo musi edytować pliki jeden po drugim. Wyłączenie tego może pomóc podczas pracy z mniej zdolnymi modelami lub gdy chcesz mieć większą kontrolę nad modyfikacjami plików."
+			"description": "Gdy włączone, Kilo Code może edytować wiele plików w jednym żądaniu. Gdy wyłączone, Kilo Code musi edytować pliki jeden po drugim. Wyłączenie tego może pomóc podczas pracy z mniej zdolnymi modelami lub gdy chcesz mieć większą kontrolę nad modyfikacjami plików."
 		}
 	},
 	"promptCaching": {
