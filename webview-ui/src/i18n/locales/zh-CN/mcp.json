{
	"title": "MCP 服务器",
	"done": "完成",
<<<<<<< HEAD
	"description": "启用 Model Context Protocol (MCP)，让 Kilo Code 可用外部服务器的工具和服务，扩展 Kilo Code 的能力。<0>了解更多</0>",
=======
	"description": "<0>Model Context Protocol</0> 支持与本地MCP服务通信，提供扩展功能。您可以使用<1>社区服务器</1>，或通过指令创建定制工具（例如：\"新增获取最新npm文档的工具\"）。",
	"instructions": "使用说明",
>>>>>>> 69f72002
	"enableToggle": {
		"title": "启用 MCP 服务器",
		"description": "开启后 Kilo Code 可用已连接 MCP 服务器的工具，能力更强。不用这些工具时建议关闭，节省 API Token 费用。"
	},
	"enableServerCreation": {
		"title": "启用 MCP 服务器创建",
		"description": "开启后 Kilo Code 可帮你创建<1>新</1>自定义 MCP 服务器。<0>了解服务器创建</0>",
		"hint": "提示：不需要 Kilo Code 创建新 MCP 服务器时建议关闭，减少 API Token 费用。"
	},
	"editGlobalMCP": "编辑全局 MCP",
	"editProjectMCP": "编辑项目 MCP",
	"learnMoreEditingSettings": "了解如何编辑 MCP 设置文件",
	"tool": {
		"alwaysAllow": "始终允许",
		"parameters": "参数",
		"noDescription": "无描述"
	},
	"tabs": {
		"tools": "工具",
		"resources": "资源",
		"errors": "错误"
	},
	"emptyState": {
		"noTools": "未找到工具",
		"noResources": "未找到资源",
		"noLogs": "未找到日志",
		"noErrors": "未找到错误"
	},
	"networkTimeout": {
		"label": "网络超时",
		"description": "服务器响应最大等待时间",
		"options": {
			"15seconds": "15秒",
			"30seconds": "30秒",
			"1minute": "1分钟",
			"5minutes": "5分钟",
			"10minutes": "10分钟",
			"15minutes": "15分钟",
			"30minutes": "30分钟",
			"60minutes": "60分钟"
		}
	},
	"deleteDialog": {
		"title": "删除 MCP 服务器",
		"description": "确认删除 MCP 服务器 \"{{serverName}}\"？此操作不可逆。",
		"cancel": "取消",
		"delete": "删除"
	},
	"serverStatus": {
		"retrying": "重试中...",
		"retryConnection": "重试连接"
	}
}<|MERGE_RESOLUTION|>--- conflicted
+++ resolved
@@ -1,12 +1,8 @@
 {
 	"title": "MCP 服务器",
 	"done": "完成",
-<<<<<<< HEAD
-	"description": "启用 Model Context Protocol (MCP)，让 Kilo Code 可用外部服务器的工具和服务，扩展 Kilo Code 的能力。<0>了解更多</0>",
-=======
 	"description": "<0>Model Context Protocol</0> 支持与本地MCP服务通信，提供扩展功能。您可以使用<1>社区服务器</1>，或通过指令创建定制工具（例如：\"新增获取最新npm文档的工具\"）。",
 	"instructions": "使用说明",
->>>>>>> 69f72002
 	"enableToggle": {
 		"title": "启用 MCP 服务器",
 		"description": "开启后 Kilo Code 可用已连接 MCP 服务器的工具，能力更强。不用这些工具时建议关闭，节省 API Token 费用。"
