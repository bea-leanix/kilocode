{
	"common": {
		"save": "保存",
		"done": "完成",
		"cancel": "取消",
		"reset": "恢复默认设置",
		"select": "选择",
		"add": "添加标头",
		"remove": "移除"
	},
	"header": {
		"title": "设置",
		"saveButtonTooltip": "保存更改",
		"nothingChangedTooltip": "暂无更改",
		"doneButtonTooltip": "放弃未保存的更改并关闭设置面板"
	},
	"unsavedChangesDialog": {
		"title": "未保存的更改",
		"description": "是否放弃更改并继续？",
		"cancelButton": "取消",
		"discardButton": "放弃更改"
	},
	"sections": {
		"providers": "提供商",
		"autoApprove": "自动批准",
		"browser": "计算机交互",
		"checkpoints": "存档点",
		"notifications": "通知",
		"contextManagement": "上下文",
		"terminal": "终端",
		"prompts": "提示词",
		"experimental": "实验性",
		"language": "语言",
		"about": "关于 Kilo Code",
		"mcp": "MCP 服务器",
		"display": "显示"
	},
	"prompts": {
		"description": "配置用于快速操作的支持提示词，如增强提示词、解释代码和修复问题。这些提示词帮助 Kilo Code 为常见开发任务提供更好的支持。"
	},
	"codeIndex": {
		"title": "代码库索引",
		"description": "配置代码库索引设置以启用项目的语义搜索。<0>了解更多</0>",
		"statusTitle": "状态",
		"enableLabel": "启用代码库索引",
		"enableDescription": "启用代码索引以改进搜索和上下文理解",
		"settingsTitle": "索引设置",
		"disabledMessage": "代码库索引当前已禁用。在全局设置中启用它以配置索引选项。",
		"profileLabel": "嵌入提供商",
		"embedderProviderLabel": "嵌入器提供商",
		"selectProfilePlaceholder": "选择提供商",
		"openaiProvider": "OpenAI",
		"ollamaProvider": "Ollama",
		"geminiProvider": "Gemini",
		"geminiApiKeyLabel": "API 密钥：",
		"geminiApiKeyPlaceholder": "输入您的Gemini API密钥",
		"mistralProvider": "Mistral",
		"mistralApiKeyLabel": "API 密钥:",
		"mistralApiKeyPlaceholder": "输入您的 Mistral API 密钥",
		"openaiCompatibleProvider": "OpenAI 兼容",
		"openAiKeyLabel": "OpenAI API 密钥",
		"openAiKeyPlaceholder": "输入你的 OpenAI API 密钥",
		"openAiCompatibleBaseUrlLabel": "基础 URL",
		"openAiCompatibleApiKeyLabel": "API 密钥",
		"openAiCompatibleApiKeyPlaceholder": "输入你的 API 密钥",
		"openAiCompatibleModelDimensionLabel": "嵌入维度：",
		"modelDimensionLabel": "模型维度",
		"openAiCompatibleModelDimensionPlaceholder": "例如，1536",
		"openAiCompatibleModelDimensionDescription": "模型的嵌入维度（输出大小）。请查阅您的提供商文档获取此值。常见值：384、768、1536、3072。",
		"modelLabel": "模型",
		"modelPlaceholder": "输入模型名称",
		"selectModel": "选择模型",
		"selectModelPlaceholder": "选择模型",
		"ollamaUrlLabel": "Ollama URL：",
		"ollamaBaseUrlLabel": "Ollama 基础 URL",
		"qdrantUrlLabel": "Qdrant URL",
		"qdrantKeyLabel": "Qdrant 密钥：",
		"qdrantApiKeyLabel": "Qdrant API 密钥",
		"qdrantApiKeyPlaceholder": "输入你的 Qdrant API 密钥（可选）",
		"setupConfigLabel": "设置",
		"startIndexingButton": "开始",
		"clearIndexDataButton": "清除索引",
		"unsavedSettingsMessage": "请先保存设置再开始索引过程。",
		"clearDataDialog": {
			"title": "确定要继续吗？",
			"description": "此操作无法撤消。这将永久删除您的代码库索引数据。",
			"cancelButton": "取消",
			"confirmButton": "清除数据"
		},
		"ollamaUrlPlaceholder": "http://localhost:11434",
		"openAiCompatibleBaseUrlPlaceholder": "https://api.example.com",
		"modelDimensionPlaceholder": "1536",
		"qdrantUrlPlaceholder": "http://localhost:6333",
		"saveError": "保存设置失败",
		"modelDimensions": "({{dimension}} 维度)",
		"saveSuccess": "设置保存成功",
		"saving": "保存中...",
		"saveSettings": "保存",
		"indexingStatuses": {
			"standby": "待机",
			"indexing": "索引中",
			"indexed": "已索引",
			"error": "错误"
		},
		"close": "关闭",
		"validation": {
			"invalidQdrantUrl": "无效的 Qdrant URL",
			"invalidOllamaUrl": "无效的 Ollama URL",
			"invalidBaseUrl": "无效的基础 URL",
			"qdrantUrlRequired": "需要 Qdrant URL",
			"openaiApiKeyRequired": "需要 OpenAI API 密钥",
			"modelSelectionRequired": "需要选择模型",
			"apiKeyRequired": "需要 API 密钥",
			"modelIdRequired": "需要模型 ID",
			"modelDimensionRequired": "需要模型维度",
			"geminiApiKeyRequired": "需要 Gemini API 密钥",
			"mistralApiKeyRequired": "需要 Mistral API 密钥",
			"ollamaBaseUrlRequired": "需要 Ollama 基础 URL",
			"baseUrlRequired": "需要基础 URL",
			"modelDimensionMinValue": "模型维度必须大于 0"
		},
		"advancedConfigLabel": "高级配置",
		"searchMinScoreLabel": "搜索分数阈值",
		"searchMinScoreDescription": "搜索结果所需的最低相似度分数（0.0-1.0）。较低的值返回更多结果，但可能不太相关。较高的值返回较少但更相关的结果。",
		"searchMinScoreResetTooltip": "恢复默认值 (0.4)",
		"searchMaxResultsLabel": "最大搜索结果数",
		"searchMaxResultsDescription": "查询代码库索引时返回的最大搜索结果数。较高的值提供更多上下文，但可能包含相关性较低的结果。",
		"resetToDefault": "恢复默认值"
	},
	"autoApprove": {
		"description": "允许 Kilo Code 自动执行操作而无需批准。只有在您完全信任 AI 并了解相关安全风险的情况下才启用这些设置。",
		"toggleAriaLabel": "切换自动批准",
		"disabledAriaLabel": "自动批准已禁用 - 请先选择选项",
		"readOnly": {
			"label": "读取",
			"description": "启用后，Kilo Code 将自动浏览目录和读取文件内容，无需人工确认。",
			"outsideWorkspace": {
				"label": "包含工作区外的文件",
				"description": "允许 Kilo Code 读取当前工作区外的文件，无需批准。"
			}
		},
		"write": {
			"label": "写入",
			"description": "自动创建和编辑文件，无需二次确认",
			"delayLabel": "延迟一段时间再自动批准写入，可以在期间检查模型输出是否有问题",
			"outsideWorkspace": {
				"label": "包含工作区外的文件",
				"description": "允许 Kilo Code 创建和编辑当前工作区外的文件，无需批准。"
			},
			"protected": {
				"label": "包含受保护的文件",
				"description": "允许 Kilo Code 创建和编辑受保护的文件（如 .kilocodeignore 和 .kilocode/ 配置文件），无需批准。"
			}
		},
		"browser": {
			"label": "浏览器",
			"description": "自动执行浏览器操作而无需批准 — 注意：仅当模型支持计算机功能调用时适用"
		},
		"retry": {
			"label": "重试",
			"description": "当服务器返回错误响应时自动重试失败的 API 请求",
			"delayLabel": "重试请求前的延迟"
		},
		"mcp": {
			"label": "MCP",
			"description": "允许自动调用MCP服务而无需批准"
		},
		"modeSwitch": {
			"label": "模式",
			"description": "自动在不同模式之间切换而无需批准"
		},
		"subtasks": {
			"label": "子任务",
			"description": "允许创建和完成子任务而无需批准"
		},
		"followupQuestions": {
			"label": "问题",
			"description": "在配置的超时时间后自动选择后续问题的第一个建议答案",
			"timeoutLabel": "自动选择第一个答案前的等待时间"
		},
		"execute": {
			"label": "执行",
			"description": "自动执行白名单中的命令而无需批准",
			"allowedCommands": "命令白名单",
			"allowedCommandsDescription": "当\"自动批准命令行操作\"启用时可以自动执行的命令前缀。添加 * 以允许所有命令（谨慎使用）。",
			"deniedCommands": "拒绝的命令",
			"deniedCommandsDescription": "将自动拒绝的命令前缀，无需用户批准。与允许命令冲突时，最长前缀匹配优先。添加 * 拒绝所有命令。",
			"commandPlaceholder": "输入命令前缀（例如 'git '）",
			"deniedCommandPlaceholder": "输入要拒绝的命令前缀（例如 'rm -rf'）",
			"addButton": "添加",
			"autoDenied": "前缀为 `{{prefix}}` 的命令已被用户禁止。不要通过运行其他命令来绕过此限制。"
		},
		"showMenu": {
			"label": "在聊天视图中显示自动批准菜单",
			"description": "启用后，自动批准菜单将显示在聊天视图底部，方便快速访问自动批准设置"
		},
		"updateTodoList": {
			"label": "待办",
			"description": "无需批准即可自动更新待办清单"
		},
		"apiRequestLimit": {
			"title": "最大请求数",
			"description": "在请求批准以继续执行任务之前，自动发出此数量的 API 请求。",
			"unlimited": "无限制"
		},
		"selectOptionsFirst": "请至少选择以下一个选项以启用自动批准"
	},
	"providers": {
		"providerDocumentation": "{{provider}} 文档",
		"configProfile": "配置文件",
		"description": "保存多组API配置便于快速切换",
		"apiProvider": "API提供商",
		"model": "模型",
		"nameEmpty": "名称不能为空",
		"nameExists": "已存在同名的配置文件",
		"deleteProfile": "删除配置文件",
		"invalidArnFormat": "无效的 ARN 格式。请检查上面的示例。",
		"enterNewName": "输入新名称",
		"addProfile": "添加配置文件",
		"renameProfile": "重命名配置文件",
		"newProfile": "新建配置文件",
		"enterProfileName": "输入新配置名称",
		"createProfile": "创建配置",
		"cannotDeleteOnlyProfile": "无法删除唯一的配置文件",
		"searchPlaceholder": "搜索配置文件",
		"searchProviderPlaceholder": "搜索提供商",
		"noProviderMatchFound": "未找到提供商",
		"noMatchFound": "未找到匹配的配置文件",
		"vscodeLmDescription": "VS Code 语言模型 API 允许您运行由其他 VS Code 扩展（包括但不限于 GitHub Copilot）提供的模型。最简单的方法是从 VS Code 市场安装 Copilot 和 Copilot Chat 扩展。",
		"awsCustomArnUse": "请输入有效的 Amazon Bedrock ARN（Amazon资源名称），格式示例：",
		"awsCustomArnDesc": "请确保ARN中的区域与上方选择的AWS区域一致。",
		"openRouterApiKey": "OpenRouter API 密钥",
		"getOpenRouterApiKey": "获取 OpenRouter API 密钥",
		"apiKeyStorageNotice": "API 密钥安全存储在 VSCode 的密钥存储中",
		"cerebras": {
			"apiKey": "Cerebras API 密钥",
			"getApiKey": "获取 Cerebras API 密钥"
		},
		"glamaApiKey": "Glama API 密钥",
		"getGlamaApiKey": "获取 Glama API 密钥",
		"useCustomBaseUrl": "使用自定义基础 URL",
		"useReasoning": "启用推理",
		"useHostHeader": "使用自定义 Host 标头",
		"useLegacyFormat": "使用传统 OpenAI API 格式",
		"customHeaders": "自定义标头",
		"headerName": "标头名称",
		"headerValue": "标头值",
		"noCustomHeaders": "暂无自定义标头。点击 + 按钮添加。",
		"requestyApiKey": "Requesty API 密钥",
		"refreshModels": {
			"label": "刷新模型",
			"hint": "请重新打开设置以查看最新模型。",
			"loading": "正在刷新模型列表...",
			"success": "模型列表刷新成功！",
			"error": "刷新模型列表失败。请重试。"
		},
		"getRequestyApiKey": "获取 Requesty API 密钥",
		"openRouterTransformsText": "自动压缩提示词和消息链到上下文长度限制内 (<a>OpenRouter转换</a>)",
		"anthropicApiKey": "Anthropic API 密钥",
		"getAnthropicApiKey": "获取 Anthropic API 密钥",
		"anthropicUseAuthToken": "将 Anthropic API 密钥作为 Authorization 标头传递，而不是 X-Api-Key",
		"chutesApiKey": "Chutes API 密钥",
		"getChutesApiKey": "获取 Chutes API 密钥",
		"deepSeekApiKey": "DeepSeek API 密钥",
		"getDeepSeekApiKey": "获取 DeepSeek API 密钥",
		"moonshotApiKey": "Moonshot API 密钥",
		"getMoonshotApiKey": "获取 Moonshot API 密钥",
		"moonshotBaseUrl": "Moonshot 服务站点",
		"geminiApiKey": "Gemini API 密钥",
		"getGroqApiKey": "获取 Groq API 密钥",
		"groqApiKey": "Groq API 密钥",
		"getGeminiApiKey": "获取 Gemini API 密钥",
		"openAiApiKey": "OpenAI API 密钥",
		"apiKey": "API 密钥",
		"openAiBaseUrl": "OpenAI 基础 URL",
		"getOpenAiApiKey": "获取 OpenAI API 密钥",
		"mistralApiKey": "Mistral API 密钥",
		"getMistralApiKey": "获取 Mistral / Codestral API 密钥",
		"codestralBaseUrl": "Codestral 基础 URL（可选）",
		"codestralBaseUrlDesc": "为 Codestral 模型设置替代 URL。",
		"xaiApiKey": "xAI API 密钥",
		"getXaiApiKey": "获取 xAI API 密钥",
		"litellmApiKey": "LiteLLM API 密钥",
		"litellmBaseUrl": "LiteLLM 基础 URL",
		"awsCredentials": "AWS 凭证",
		"awsProfile": "AWS 配置文件",
		"awsProfileName": "AWS 配置文件名称",
		"awsAccessKey": "AWS 访问密钥",
		"awsSecretKey": "AWS 密钥",
		"awsSessionToken": "AWS 会话Token",
		"awsRegion": "AWS 区域",
		"awsCrossRegion": "使用跨区域推理",
		"awsBedrockVpc": {
			"useCustomVpcEndpoint": "使用自定义 VPC 端点",
			"vpcEndpointUrlPlaceholder": "输入 VPC 端点 URL（可选）",
			"examples": "示例："
		},
		"enablePromptCaching": "启用提示缓存",
		"enablePromptCachingTitle": "开启提示缓存可提升性能并节省成本",
		"cacheUsageNote": "提示：若未显示缓存使用情况，请切换模型后重新选择",
		"vscodeLmModel": "VSCode LM 模型",
		"vscodeLmWarning": "注意：这是一个非常实验性的集成，提供商支持会有所不同。如果您收到有关不支持模型的错误，则这是提供商方面的问题。",
		"googleCloudSetup": {
			"title": "要使用 Google Cloud Vertex AI，您需要：",
			"step1": "1. 注册Google Cloud账号并启用Vertex AI API",
			"step2": "2. 安装配置Google Cloud CLI工具",
			"step3": "3. 创建服务账号获取凭证"
		},
		"googleCloudCredentials": "Google Cloud 凭证",
		"googleCloudKeyFile": "Google Cloud 密钥文件路径",
		"googleCloudProjectId": "Google Cloud 项目 ID",
		"googleCloudRegion": "Google Cloud 区域",
		"lmStudio": {
			"baseUrl": "基础 URL（可选）",
			"modelId": "模型 ID",
			"speculativeDecoding": "启用推测性解码",
			"draftModelId": "草稿模型 ID",
			"draftModelDesc": "草稿模型必须来自相同的模型系列，推测性解码才能正常工作。",
			"selectDraftModel": "选择草稿模型",
			"noModelsFound": "未找到草稿模型。请确保 LM Studio 已启用服务器模式运行。",
			"description": "LM Studio 允许您在本地计算机上运行模型。要了解如何开始，请参阅他们的 <a>快速入门指南</a>。您还需要启动 LM Studio 的 <b>本地服务器</b> 功能，以便与此扩展一起使用。<span>注意：</span>Kilo Code 使用复杂的提示，并且在 Claude 模型上效果最佳。功能较弱的模型可能无法正常工作。"
		},
		"ollama": {
			"baseUrl": "基础 URL（可选）",
			"modelId": "模型 ID",
			"description": "Ollama 允许您在本地计算机上运行模型。有关如何开始使用的说明，请参阅其快速入门指南。",
			"warning": "注意：Kilo Code 使用复杂的提示，与 Claude 模型配合最佳。功能较弱的模型可能无法按预期工作。"
		},
		"unboundApiKey": "Unbound API 密钥",
		"getUnboundApiKey": "获取 Unbound API 密钥",
		"unboundRefreshModelsSuccess": "模型列表已更新！您现在可以从最新模型中选择。",
		"unboundInvalidApiKey": "无效的API密钥。请检查您的API密钥并重试。",
		"humanRelay": {
			"description": "不需要 API 密钥，但用户需要帮助将信息复制并粘贴到网页聊天 AI。",
			"instructions": "使用期间，将弹出对话框并自动将当前消息复制到剪贴板。您需要将这些内容粘贴到 AI 的网页版本（如 ChatGPT 或 Claude），然后将 AI 的回复复制回对话框并点击确认按钮。"
		},
		"openRouter": {
			"providerRouting": {
				"title": "OpenRouter 提供商路由",
				"description": "OpenRouter 将请求路由到适合您模型的最佳可用提供商。默认情况下，请求会在顶级提供商之间进行负载均衡以最大化正常运行时间。但是，您可以为此模型选择特定的提供商。",
				"learnMore": "了解更多"
			}
		},
		"customModel": {
			"capabilities": "自定义模型配置注意事项：\n• 确保兼容OpenAI接口规范\n• 错误配置可能导致功能异常\n• 价格参数影响费用统计",
			"maxTokens": {
				"label": "最大输出Token数",
				"description": "模型在响应中可以生成的最大Token数。（指定 -1 允许服务器设置最大Token数。）"
			},
			"contextWindow": {
				"label": "上下文窗口大小",
				"description": "模型可以处理的总Token数（输入 + 输出）。"
			},
			"imageSupport": {
				"label": "图像支持",
				"description": "此模型是否能够处理和理解图像？"
			},
			"computerUse": {
				"label": "计算机功能调用",
				"description": "此模型是否能够与浏览器交互？（例如 Claude 3.7 Sonnet）。"
			},
			"promptCache": {
				"label": "提示缓存",
				"description": "此模型是否能够缓存提示？"
			},
			"pricing": {
				"input": {
					"label": "输入价格",
					"description": "输入/提示中每百万Token的成本。这会影响向模型发送上下文和指令的成本。"
				},
				"output": {
					"label": "输出价格",
					"description": "模型响应中每百万Token的成本。这会影响生成内容和补全的成本。"
				},
				"cacheReads": {
					"label": "缓存读取价格",
					"description": "从缓存读取每百万Token的成本。这是检索缓存响应时收取的费用。"
				},
				"cacheWrites": {
					"label": "缓存写入价格",
					"description": "向缓存写入每百万Token的成本。这是首次缓存提示时收取的费用。"
				}
			},
			"resetDefaults": "重置为默认值"
		},
		"rateLimitSeconds": {
			"label": "API 请求频率限制",
			"description": "设置API请求的最小间隔时间"
		},
		"consecutiveMistakeLimit": {
			"label": "错误和重复限制",
			"description": "在显示“Roo遇到问题”对话框前允许的连续错误或重复操作次数",
			"unlimitedDescription": "已启用无限重试（自动继续）。对话框将永远不会出现。",
			"warning": "⚠️ 设置为 0 允许无限重试，这可能会消耗大量 API 使用量"
		},
		"reasoningEffort": {
			"label": "模型推理强度",
			"high": "高",
			"medium": "中",
			"low": "低"
		},
		"setReasoningLevel": "启用推理工作量",
		"claudeCode": {
			"pathLabel": "Claude Code 路径",
			"description": "您的 Claude Code CLI 的可选路径。如果未设置，则默认为 “claude”。",
			"placeholder": "默认：claude",
			"maxTokensLabel": "最大输出 Token",
			"maxTokensDescription": "Claude Code 响应的最大输出 Token 数量。默认为 8000。"
		},
		"geminiCli": {
			"description": "此提供商使用 Gemini CLI 工具的 OAuth 身份验证，不需要 API 密钥。",
			"oauthPath": "OAuth 凭据路径（可选）",
			"oauthPathDescription": "OAuth 凭据文件的路径。留空以使用默认位置（~/.gemini/oauth_creds.json）。",
			"instructions": "如果您尚未进行身份验证，请先运行",
			"instructionsContinued": "在您的终端中。",
			"setupLink": "Gemini CLI 设置说明",
			"requirementsTitle": "重要要求",
			"requirement1": "首先，您需要安装 Gemini CLI 工具",
			"requirement2": "然后，在终端中运行 gemini 并确保使用 Google 登录",
			"requirement3": "仅适用于个人 Google 账户（不支持 Google Workspace 账户）",
			"requirement4": "不使用 API 密钥 - 身份验证通过 OAuth 处理",
			"requirement5": "需要先安装并验证 Gemini CLI 工具",
			"freeAccess": "通过 OAuth 身份验证免费访问"
		}
	},
	"browser": {
		"enable": {
			"label": "启用浏览器工具",
			"description": "启用后，若模型支持计算机功能调用，Kilo Code 可以使用浏览器与网站交互。 <0>了解更多</0>"
		},
		"viewport": {
			"label": "视口大小",
			"description": "选择浏览器交互的视口大小。这会影响网站的显示方式和交互方式。",
			"options": {
				"largeDesktop": "大桌面 (1280x800)",
				"smallDesktop": "小桌面 (900x600)",
				"tablet": "平板 (768x1024)",
				"mobile": "移动设备 (360x640)"
			}
		},
		"screenshotQuality": {
			"label": "截图质量",
			"description": "调整浏览器的截图质量。更高的值提供更清晰的截图，但会增加 token 消耗。"
		},
		"remote": {
			"label": "使用远程浏览器连接",
			"description": "连接到启用远程调试的 Chrome 浏览器 (--remote-debugging-port=9222)。",
			"urlPlaceholder": "自定义 URL（例如 http://localhost:9222）",
			"testButton": "测试连接",
			"testingButton": "测试中...",
			"instructions": "输入 DevTools 协议主机地址或留空以自动发现本地 Chrome 实例。测试连接按钮将尝试使用自定义 URL（如果提供），或者如果字段为空则自动发现。"
		}
	},
	"checkpoints": {
		"enable": {
			"label": "启用自动存档点",
			"description": "开启后自动创建任务存档点，方便回溯修改。 <0>了解更多</0>"
		}
	},
	"notifications": {
		"sound": {
			"label": "启用声音通知",
			"description": "启用后，Kilo Code 将为通知和事件播放音效。",
			"volumeLabel": "音量"
		},
		"tts": {
			"label": "启用文本转语音",
			"description": "启用后，Kilo Code 将使用文本转语音功能朗读其响应。",
			"speedLabel": "速度"
		}
	},
	"contextManagement": {
		"description": "管理AI上下文信息（影响token用量和回答质量）",
		"autoCondenseContextPercent": {
			"label": "触发智能上下文压缩的阈值",
			"description": "当上下文窗口达到此阈值时，Kilo Code 将自动压缩它。"
		},
		"condensingApiConfiguration": {
			"label": "上下文压缩的API配置",
			"description": "选择用于上下文压缩操作的API配置。留空则使用当前活动的配置。",
			"useCurrentConfig": "使用当前配置"
		},
		"customCondensingPrompt": {
			"label": "自定义上下文压缩提示词",
			"description": "自定义用于上下文压缩的系统提示词。留空则使用默认提示词。",
			"placeholder": "在此输入您的自定义压缩提示词...\n\n您可以使用与默认提示词相同的结构：\n- 之前的对话\n- 当前工作\n- 关键技术概念\n- 相关文件和代码\n- 问题解决\n- 待处理任务和下一步",
			"reset": "重置为默认值",
			"hint": "留空 = 使用默认提示词"
		},
		"autoCondenseContext": {
			"name": "自动触发智能上下文压缩",
			"description": "启用时，Kilo Code 将在达到阈值时自动压缩上下文。禁用时，您仍可以手动触发上下文压缩。"
		},
		"openTabs": {
			"label": "标签页数量限制",
			"description": "允许纳入上下文的最大标签页数（数值越大消耗token越多）"
		},
		"workspaceFiles": {
			"label": "工作区文件限制",
			"description": "允许纳入上下文的最大文件数（值越大消耗token越多）"
		},
		"rooignore": {
			"label": "在列表和搜索中显示 .kilocodeignore 文件",
			"description": "启用后，与 .kilocodeignore 中模式匹配的文件将在列表中显示锁定符号。禁用时，这些文件将从文件列表和搜索中完全隐藏。"
		},
		"maxReadFile": {
			"label": "文件读取自动截断阈值",
			"description": "自动读取文件行数设置：-1=完整读取 0=仅生成行号索引，较小值可节省token，支持后续使用行号进行读取。 <0>了解更多</0>",
			"lines": "行",
			"always_full_read": "始终读取整个文件"
		},
		"maxConcurrentFileReads": {
			"label": "并发文件读取限制",
			"description": "read_file 工具可以同时处理的最大文件数。较高的值可能会加快读取多个小文件的速度，但会增加内存使用量。"
		},
		"condensingThreshold": {
			"label": "压缩触发阈值",
			"selectProfile": "配置配置文件阈值",
			"defaultProfile": "全局默认（所有配置文件）",
			"defaultDescription": "当上下文达到此百分比时，将自动为所有配置文件压缩，除非它们有自定义设置",
			"profileDescription": "仅此配置文件的自定义阈值（覆盖全局默认）",
			"inheritDescription": "此配置文件继承全局默认阈值（{{threshold}}%）",
			"usesGlobal": "（使用全局 {{threshold}}%）"
		}
	},
	"terminal": {
		"basic": {
			"label": "终端设置：基础",
			"description": "基础终端设置"
		},
		"advanced": {
			"label": "终端设置：高级",
			"description": "以下选项可能需要重启终端才能应用设置"
		},
		"outputLineLimit": {
			"label": "终端输出限制",
			"description": "执行命令时在终端输出中包含的最大行数。超过时将从中间删除行，节省 token。 <0>了解更多</0>"
		},
		"outputCharacterLimit": {
			"label": "终端字符限制",
			"description": "执行命令时在终端输出中包含的最大字符数。此限制优先于行数限制，以防止因行过长而导致的内存问题。超出后，输出将被截断。 <0>了解更多</0>"
		},
		"shellIntegrationTimeout": {
			"label": "终端初始化等待时间",
			"description": "执行命令前等待 Shell 集成初始化的最长时间。对于 Shell 启动时间较长的用户，如果在终端中看到\"Shell Integration Unavailable\"错误，可能需要增加此值。 <0>了解更多</0>"
		},
		"shellIntegrationDisabled": {
			"label": "禁用终端 Shell 集成",
			"description": "如果终端命令无法正常工作或看到 'Shell Integration Unavailable' 错误，请启用此项。这将使用更简单的方法运行命令，绕过一些高级终端功能。 <0>了解更多</0>"
		},
		"commandDelay": {
			"label": "终端命令延迟",
			"description": "命令执行后添加的延迟时间（毫秒）。默认设置为 0 时完全禁用延迟。这可以帮助确保在有计时问题的终端中完全捕获命令输出。在大多数终端中，这是通过设置 `PROMPT_COMMAND='sleep N'` 实现的，而 PowerShell 会在每个命令末尾添加 `start-sleep`。最初是为了解决 VSCode 错误#237208，现在可能不再需要。 <0>了解更多</0>"
		},
		"compressProgressBar": {
			"label": "压缩进度条输出",
			"description": "启用后，将处理包含回车符 (\\r) 的终端输出，模拟真实终端显示内容的方式。这会移除进度条的中间状态，只保留最终状态，为更重要的信息节省上下文空间。 <0>了解更多</0>"
		},
		"powershellCounter": {
			"label": "启用 PowerShell 计数器解决方案",
			"description": "启用后，会在 PowerShell 命令中添加计数器以确保命令正确执行。这有助于解决可能存在输出捕获问题的 PowerShell 终端。 <0>了解更多</0>"
		},
		"zshClearEolMark": {
			"label": "清除 ZSH 行尾标记",
			"description": "启用后，通过设置 PROMPT_EOL_MARK='' 清除 ZSH 行尾标记。这可以防止命令输出以特殊字符（如 '%'）结尾时的解析问题。 <0>了解更多</0>"
		},
		"zshOhMy": {
			"label": "启用 Oh My Zsh 集成",
			"description": "启用后，设置 ITERM_SHELL_INTEGRATION_INSTALLED=Yes 以启用 Oh My Zsh shell 集成功能。应用此设置可能需要重启 IDE。 <0>了解更多</0>"
		},
		"zshP10k": {
			"label": "启用 Powerlevel10k 集成",
			"description": "启用后，设置 POWERLEVEL9K_TERM_SHELL_INTEGRATION=true 以启用 Powerlevel10k shell 集成功能。 <0>了解更多</0>"
		},
		"zdotdir": {
			"label": "启用 ZDOTDIR 处理",
			"description": "启用后将创建临时目录用于 ZDOTDIR，以正确处理 zsh shell 集成。这确保 VSCode shell 集成能与 zsh 正常工作，同时保留您的 zsh 配置。 <0>了解更多</0>"
		},
		"inheritEnv": {
			"label": "继承环境变量",
			"description": "启用后，终端将从 VSCode 父进程继承环境变量，如用户配置文件中定义的 shell 集成设置。这直接切换 VSCode 全局设置 `terminal.integrated.inheritEnv`。 <0>了解更多</0>"
		}
	},
	"advancedSettings": {
		"title": "高级设置"
	},
	"advanced": {
		"diff": {
			"label": "启用diff更新",
			"description": "启用后，Kilo Code 将能够通过差异算法写入，避免模型输出完整文件，以降低Token消耗。与最新的 Claude 4 Sonnet 模型配合最佳。",
			"strategy": {
				"label": "Diff 策略",
				"options": {
					"standard": "标准（单块）",
					"multiBlock": "实验性：多块 diff",
					"unified": "实验性：统一 diff"
				},
				"descriptions": {
					"standard": "标准 diff 策略一次对一个代码块应用更改。",
					"unified": "统一 diff 策略采用多种方法应用差异并选择最佳方法。",
					"multiBlock": "多块 diff 策略允许在一个请求中更新文件中的多个代码块。"
				}
			},
			"matchPrecision": {
				"label": "匹配精度",
				"description": "控制代码匹配的精确程度。数值越低匹配越宽松（容错率高但风险大），建议保持100%以确保安全。"
			}
		},
		"todoList": {
			"label": "启用任务清单工具",
<<<<<<< HEAD
			"description": "启用后，Kilo Code 可以创建和管理任务清单来跟踪任务进度。这有助于将复杂任务组织成可管理的步骤。"
=======
			"description": "启用后，Roo 可以创建和管理任务清单来跟踪任务进度。这有助于将复杂任务组织成可管理的步骤。"
>>>>>>> 06b590fc
		}
	},
	"experimental": {
		"DIFF_STRATEGY_UNIFIED": {
			"name": "启用diff更新工具",
			"description": "可减少因模型错误导致的重复尝试，但可能引发意外操作。启用前请确保理解风险并会仔细检查所有修改。"
		},
		"SEARCH_AND_REPLACE": {
			"name": "启用搜索和替换工具",
			"description": "启用实验性搜索和替换工具，允许 Kilo Code 在一个请求中替换搜索词的多个实例。"
		},
		"INSERT_BLOCK": {
			"name": "启用插入内容工具",
			"description": "允许 Kilo Code 在特定行号插入内容，无需处理差异。"
		},
		"POWER_STEERING": {
			"name": "启用增强导向模式",
			"description": "开启后，Kilo Code 将更频繁地向模型推送当前模式定义的详细信息，从而强化对角色设定和自定义指令的遵循力度。注意：此模式会提升每条消息的 token 消耗量。"
		},
		"AUTOCOMPLETE": {
			"name": "使用实验性“自动完成”功能",
			"description": "启用后，Kilo Code 会在您键入时提供内联代码建议。"
		},
		"MULTI_SEARCH_AND_REPLACE": {
			"name": "允许批量搜索和替换",
			"description": "启用后，Kilo Code 将尝试在一个请求中进行批量搜索和替换。"
		},
		"CONCURRENT_FILE_READS": {
			"name": "启用并发文件读取",
			"description": "启用后，Kilo Code 可以在单个请求中读取多个文件。禁用后，Kilo Code 必须逐个读取文件。在使用能力较弱的模型或希望对文件访问有更多控制时，禁用此功能可能会有所帮助。"
		},
		"MARKETPLACE": {
			"name": "启用 Marketplace",
			"description": "启用后，你可以从 Marketplace 安装 MCP 和自定义模式。"
		},
		"MULTI_FILE_APPLY_DIFF": {
			"name": "启用并发文件编辑",
			"description": "启用后 Kilo Code 可在单个请求中编辑多个文件。禁用后 Kilo Code 必须逐个编辑文件。禁用此功能有助于使用能力较弱的模型或需要更精确控制文件修改时。"
		}
	},
	"promptCaching": {
		"label": "禁用提示词缓存",
		"description": "选中后，Kilo Code 将不会为此模型使用提示词缓存。"
	},
	"temperature": {
		"useCustom": "使用自定义温度",
		"description": "控制模型响应的随机性",
		"rangeDescription": "值越高回答越多样，值越低越保守"
	},
	"modelInfo": {
		"supportsImages": "支持图像",
		"noImages": "不支持图像",
		"supportsComputerUse": "支持计算机功能调用",
		"noComputerUse": "不支持计算机功能调用",
		"supportsPromptCache": "支持提示缓存",
		"noPromptCache": "不支持提示缓存",
		"maxOutput": "最大输出",
		"inputPrice": "输入价格",
		"outputPrice": "输出价格",
		"cacheReadsPrice": "缓存读取价格",
		"cacheWritesPrice": "缓存写入价格",
		"enableStreaming": "启用流式传输",
		"enableR1Format": "启用 R1 模型参数",
		"enableR1FormatTips": "使用 QWQ 等 R1 系列模型时必须启用，避免出现 400 错误",
		"useAzure": "使用 Azure 服务",
		"azureApiVersion": "设置 Azure API 版本",
		"gemini": {
			"freeRequests": "* 每分钟免费 {{count}} 个请求。之后，计费取决于提示大小。",
			"pricingDetails": "有关更多信息，请参阅定价详情。",
			"billingEstimate": "* 计费为估计值 - 具体费用取决于提示大小。"
		}
	},
	"modelPicker": {
		"automaticFetch": "自动获取 <serviceLink>{{serviceName}}</serviceLink> 上可用的最新模型列表。如果您不确定选择哪个模型，Kilo Code 与 <defaultModelLink>{{defaultModelId}}</defaultModelLink> 配合最佳。",
		"label": "模型",
		"searchPlaceholder": "搜索",
		"noMatchFound": "未找到匹配项",
		"useCustomModel": "使用自定义：{{modelId}}"
	},
	"footer": {
		"feedback": "如果您有任何问题或反馈，请随时在 <githubLink>github.com/Kilo-Org/kilocode</githubLink> 上提出问题或加入 <redditLink>reddit.com/r/kilocode</redditLink> 或 <discordLink>kilocode.ai/discord</discordLink>",
		"support": "如有财务问题，请联系客户支持 <supportLink>https://kilocode.ai/support</supportLink>",
		"telemetry": {
			"label": "允许错误和使用情况报告",
			"description": "通过发送使用数据和错误报告帮助改进 Kilo Code。绝不会发送代码、提示词或个人信息。详情请查看我们的隐私政策。"
		},
		"settings": {
			"import": "导入",
			"export": "导出",
			"reset": "重置"
		}
	},
	"thinkingBudget": {
		"maxTokens": "最大Token数",
		"maxThinkingTokens": "最大思考Token数"
	},
	"validation": {
		"apiKey": "您必须提供有效的 API 密钥。",
		"awsRegion": "您必须选择一个区域来使用 Amazon Bedrock。",
		"googleCloud": "您必须提供有效的 Google Cloud 项目 ID 和区域。",
		"modelId": "您必须提供有效的模型 ID。",
		"modelSelector": "您必须提供有效的模型选择器。",
		"openAi": "您必须提供有效的基础 URL、API 密钥和模型 ID。",
		"arn": {
			"invalidFormat": "ARN 格式无效。请检查格式要求。",
			"regionMismatch": "警告：您的 ARN 中的区域 ({{arnRegion}}) 与您选择的区域 ({{region}}) 不匹配。这可能会导致访问问题。提供程序将使用 ARN 中的区域。"
		},
		"modelAvailability": "模型ID {{modelId}} 不可用，请重新选择",
		"providerNotAllowed": "提供商 '{{provider}}' 不允许用于您的组织",
		"modelNotAllowed": "模型 '{{model}}' 不允许用于提供商 '{{provider}}'，您的组织不允许",
		"profileInvalid": "此配置文件包含您的组织不允许的提供商或模型"
	},
	"placeholders": {
		"apiKey": "请输入 API 密钥...",
		"profileName": "请输入配置文件名称",
		"accessKey": "请输入访问密钥...",
		"secretKey": "请输入密钥...",
		"sessionToken": "请输入会话Token...",
		"credentialsJson": "请输入凭证 JSON...",
		"keyFilePath": "请输入密钥文件路径...",
		"projectId": "请输入项目 ID...",
		"customArn": "请输入 ARN（例：arn:aws:bedrock:us-east-1:123456789012:foundation-model/my-model）",
		"baseUrl": "请输入基础 URL...",
		"modelId": {
			"lmStudio": "例：meta-llama-3.1-8b-instruct",
			"lmStudioDraft": "例：lmstudio-community/llama-3.2-1b-instruct",
			"ollama": "例：llama3.1"
		},
		"numbers": {
			"maxTokens": "例：4096",
			"contextWindow": "例：128000",
			"inputPrice": "例：0.0001",
			"outputPrice": "例：0.0002",
			"cacheWritePrice": "例：0.00005"
		}
	},
	"defaults": {
		"ollamaUrl": "默认值：http://localhost:11434",
		"lmStudioUrl": "默认值：http://localhost:1234",
		"geminiUrl": "默认值：https://generativelanguage.googleapis.com"
	},
	"labels": {
		"customArn": "自定义 ARN",
		"useCustomArn": "使用自定义 ARN..."
	},
	"display": {
		"taskTimeline": {
			"label": "显示任务时间轴",
			"description": "显示任务消息的可视化时间线，按类型进行颜色区分，让您能够快速查看任务进度并滚动回溯到任务历史中的特定节点。"
		}
	},
	"includeMaxOutputTokens": "包含最大输出 Token 数",
	"includeMaxOutputTokensDescription": "在 API 请求中发送最大输出 Token 参数。某些提供商可能不支持此功能。"
}<|MERGE_RESOLUTION|>--- conflicted
+++ resolved
@@ -608,11 +608,7 @@
 		},
 		"todoList": {
 			"label": "启用任务清单工具",
-<<<<<<< HEAD
-			"description": "启用后，Kilo Code 可以创建和管理任务清单来跟踪任务进度。这有助于将复杂任务组织成可管理的步骤。"
-=======
 			"description": "启用后，Roo 可以创建和管理任务清单来跟踪任务进度。这有助于将复杂任务组织成可管理的步骤。"
->>>>>>> 06b590fc
 		}
 	},
 	"experimental": {
