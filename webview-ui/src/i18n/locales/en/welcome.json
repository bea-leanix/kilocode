--- conflicted
+++ resolved
@@ -1,11 +1,6 @@
 {
-<<<<<<< HEAD
 	"greeting": "Hi, I'm Kilo Code!",
 	"introduction": "<strong>Kilo Code is the premiere autonomous coding agent.</strong> Get ready to architect, code, debug, and boost your productivity like you've never seen before. To continue, Kilo Code requires an API key.",
-=======
-	"greeting": "Welcome to Roo Code!",
-	"introduction": "With a range of built-in and extensible Modes, Roo Code lets you plan, architect, code, debug and boost your productivity like never before.",
->>>>>>> 653104b4
 	"notice": "To get started, this extension needs an API provider.",
 	"start": "Let's go!",
 	"routers": {
@@ -17,7 +12,7 @@
 			"description": "A unified interface for LLMs"
 		}
 	},
-	"chooseProvider": "To do its magic, Roo needs an API key.",
+	"chooseProvider": "To do its magic, Kilo Code needs an API key.",
 	"startRouter": "We recommend using an LLM Router:",
 	"startCustom": "Or you can bring your provider API key:",
 	"telemetry": {
