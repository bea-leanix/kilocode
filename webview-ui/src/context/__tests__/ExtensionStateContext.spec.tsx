import { render, screen, act } from "@/utils/test-utils"

import {
	ProviderSettings,
	ExperimentId,
	openRouterDefaultModelId, // kilocode_change
} from "@roo-code/types"

import { ExtensionState } from "@roo/ExtensionMessage"

import { ExtensionStateContextProvider, useExtensionState, mergeExtensionState } from "../ExtensionStateContext"

const TestComponent = () => {
	const {
		allowedCommands,
		setAllowedCommands,
		soundEnabled,
		showRooIgnoredFiles,
		setShowRooIgnoredFiles,
		autoApprovalEnabled,
		alwaysAllowReadOnly,
		alwaysAllowWrite,
	} = useExtensionState()
	return (
		<div>
			<div data-testid="allowed-commands">{JSON.stringify(allowedCommands)}</div>
			<div data-testid="sound-enabled">{JSON.stringify(soundEnabled)}</div>
			<div data-testid="show-rooignored-files">{JSON.stringify(showRooIgnoredFiles)}</div>
			<div data-testid="auto-approval-enabled">{JSON.stringify(autoApprovalEnabled)}</div>
			<div data-testid="always-allow-read-only">{JSON.stringify(alwaysAllowReadOnly)}</div>
			<div data-testid="always-allow-write">{JSON.stringify(alwaysAllowWrite)}</div>
			<button data-testid="update-button" onClick={() => setAllowedCommands(["npm install", "git status"])}>
				Update Commands
			</button>
			<button data-testid="toggle-rooignore-button" onClick={() => setShowRooIgnoredFiles(!showRooIgnoredFiles)}>
				Update Commands
			</button>
		</div>
	)
}

const ApiConfigTestComponent = () => {
	const { apiConfiguration, setApiConfiguration } = useExtensionState()

	return (
		<div>
			<div data-testid="api-configuration">{JSON.stringify(apiConfiguration)}</div>
			<button
				data-testid="update-api-config-button"
				onClick={() => setApiConfiguration({ apiModelId: "new-model", apiProvider: "anthropic" })}>
				Update API Config
			</button>
			<button data-testid="partial-update-button" onClick={() => setApiConfiguration({ modelTemperature: 0.7 })}>
				Partial Update
			</button>
		</div>
	)
}

describe("ExtensionStateContext", () => {
	it("initializes with empty allowedCommands array", () => {
		render(
			<ExtensionStateContextProvider>
				<TestComponent />
			</ExtensionStateContextProvider>,
		)

		expect(JSON.parse(screen.getByTestId("allowed-commands").textContent!)).toEqual([])
	})

	it("initializes with soundEnabled set to false", () => {
		render(
			<ExtensionStateContextProvider>
				<TestComponent />
			</ExtensionStateContextProvider>,
		)

		expect(JSON.parse(screen.getByTestId("sound-enabled").textContent!)).toBe(false)
	})

	it("initializes with showRooIgnoredFiles set to true", () => {
		render(
			<ExtensionStateContextProvider>
				<TestComponent />
			</ExtensionStateContextProvider>,
		)

		expect(JSON.parse(screen.getByTestId("show-rooignored-files").textContent!)).toBe(true)
	})

	it("initializes with autoApprovalEnabled set to true", () => {
		render(
			<ExtensionStateContextProvider>
				<TestComponent />
			</ExtensionStateContextProvider>,
		)

		expect(JSON.parse(screen.getByTestId("auto-approval-enabled").textContent!)).toBe(true)
	})

	it("initializes with alwaysAllowReadOnly set to true", () => {
		render(
			<ExtensionStateContextProvider>
				<TestComponent />
			</ExtensionStateContextProvider>,
		)

		expect(JSON.parse(screen.getByTestId("always-allow-read-only").textContent!)).toBe(true)
	})

	it("initializes with alwaysAllowWrite set to true", () => {
		render(
			<ExtensionStateContextProvider>
				<TestComponent />
			</ExtensionStateContextProvider>,
		)

		expect(JSON.parse(screen.getByTestId("always-allow-write").textContent!)).toBe(true)
	})

	it("updates showRooIgnoredFiles through setShowRooIgnoredFiles", () => {
		render(
			<ExtensionStateContextProvider>
				<TestComponent />
			</ExtensionStateContextProvider>,
		)

		act(() => {
			screen.getByTestId("toggle-rooignore-button").click()
		})

		expect(JSON.parse(screen.getByTestId("show-rooignored-files").textContent!)).toBe(false)
	})

	it("updates allowedCommands through setAllowedCommands", () => {
		render(
			<ExtensionStateContextProvider>
				<TestComponent />
			</ExtensionStateContextProvider>,
		)

		act(() => {
			screen.getByTestId("update-button").click()
		})

		expect(JSON.parse(screen.getByTestId("allowed-commands").textContent!)).toEqual(["npm install", "git status"])
	})

	it("throws error when used outside provider", () => {
		// Suppress console.error for this test since we expect an error
		const consoleSpy = vi.spyOn(console, "error")
		consoleSpy.mockImplementation(() => {})

		expect(() => {
			render(<TestComponent />)
		}).toThrow("useExtensionState must be used within an ExtensionStateContextProvider")

		consoleSpy.mockRestore()
	})

	it("updates apiConfiguration through setApiConfiguration", () => {
		render(
			<ExtensionStateContextProvider>
				<ApiConfigTestComponent />
			</ExtensionStateContextProvider>,
		)

		const initialContent = screen.getByTestId("api-configuration").textContent!
		expect(initialContent).toBeDefined()

		act(() => {
			screen.getByTestId("update-api-config-button").click()
		})

		const updatedContent = screen.getByTestId("api-configuration").textContent!
		const updatedConfig = JSON.parse(updatedContent || "{}")

		expect(updatedConfig).toEqual(
			expect.objectContaining({
				apiModelId: "new-model",
				apiProvider: "anthropic",
			}),
		)
	})

	it("correctly merges partial updates to apiConfiguration", () => {
		render(
			<ExtensionStateContextProvider>
				<ApiConfigTestComponent />
			</ExtensionStateContextProvider>,
		)

		// First set the initial configuration
		act(() => {
			screen.getByTestId("update-api-config-button").click()
		})

		// Verify initial update
		const initialContent = screen.getByTestId("api-configuration").textContent!
		const initialConfig = JSON.parse(initialContent || "{}")
		expect(initialConfig).toEqual(
			expect.objectContaining({
				apiModelId: "new-model",
				apiProvider: "anthropic",
			}),
		)

		// Now perform a partial update
		act(() => {
			screen.getByTestId("partial-update-button").click()
		})

		// Verify that the partial update was merged with the existing configuration
		const updatedContent = screen.getByTestId("api-configuration").textContent!
		const updatedConfig = JSON.parse(updatedContent || "{}")
		expect(updatedConfig).toEqual(
			expect.objectContaining({
				apiModelId: "new-model", // Should retain this from previous update
				apiProvider: "anthropic", // Should retain this from previous update
				modelTemperature: 0.7, // Should add this from partial update
			}),
		)
	})
})

describe("mergeExtensionState", () => {
	it("should correctly merge extension states", () => {
		const baseState: ExtensionState = {
			version: "",
			mcpEnabled: false,
			enableMcpServerCreation: false,
			clineMessages: [],
			taskHistory: [],
			shouldShowAnnouncement: false,
			enableCheckpoints: true,
			writeDelayMs: 1000,
			requestDelaySeconds: 5,
			mode: "default",
			experiments: {} as Record<ExperimentId, boolean>,
			customModes: [],
			maxOpenTabsContext: 20,
			maxWorkspaceFiles: 100,
			apiConfiguration: { providerId: "openrouter" } as ProviderSettings,
			telemetrySetting: "unset",
			showRooIgnoredFiles: true,
			renderContext: "sidebar",
			maxReadFileLine: 500,
			showAutoApproveMenu: false,
			cloudUserInfo: null,
			organizationAllowList: { allowAll: true, providers: {} },
			autoCondenseContext: true,
			autoCondenseContextPercent: 100,
			cloudIsAuthenticated: false,
			sharingEnabled: false,
			profileThresholds: {},
			hasOpenedModeSelector: false, // Add the new required property
			maxImageFileSize: 5,
			maxTotalImageSize: 20,
<<<<<<< HEAD
			kilocodeDefaultModel: openRouterDefaultModelId,
=======
			remoteControlEnabled: false,
			taskSyncEnabled: false,
			featureRoomoteControlEnabled: false,
>>>>>>> 68352562
		}

		const prevState: ExtensionState = {
			...baseState,
			apiConfiguration: { modelMaxTokens: 1234, modelMaxThinkingTokens: 123 },
			experiments: {} as Record<ExperimentId, boolean>,
		}

		const newState: ExtensionState = {
			...baseState,
			apiConfiguration: { modelMaxThinkingTokens: 456, modelTemperature: 0.3 },
			experiments: {
				powerSteering: true,
				multiFileApplyDiff: true,
				preventFocusDisruption: false,
				morphFastApply: false, // kilocode_change
				newTaskRequireTodos: false,
				imageGeneration: false,
				runSlashCommand: false,
			} as Record<ExperimentId, boolean>,
		}

		const result = mergeExtensionState(prevState, newState)

		expect(result.apiConfiguration).toEqual({
			modelMaxThinkingTokens: 456,
			modelTemperature: 0.3,
		})

		expect(result.experiments).toEqual({
			powerSteering: true,
			multiFileApplyDiff: true,
			preventFocusDisruption: false,
			morphFastApply: false, // kilocode_change
			newTaskRequireTodos: false,
			imageGeneration: false,
			runSlashCommand: false,
		})
	})
})<|MERGE_RESOLUTION|>--- conflicted
+++ resolved
@@ -256,13 +256,10 @@
 			hasOpenedModeSelector: false, // Add the new required property
 			maxImageFileSize: 5,
 			maxTotalImageSize: 20,
-<<<<<<< HEAD
 			kilocodeDefaultModel: openRouterDefaultModelId,
-=======
 			remoteControlEnabled: false,
 			taskSyncEnabled: false,
 			featureRoomoteControlEnabled: false,
->>>>>>> 68352562
 		}
 
 		const prevState: ExtensionState = {
