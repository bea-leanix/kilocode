--- conflicted
+++ resolved
@@ -104,14 +104,9 @@
 		return service
 	} catch (err) {
 		log(`[Task#getCheckpointService] ${err.message}`)
-<<<<<<< HEAD
-		cline.enableCheckpoints = false
+		task.enableCheckpoints = false
 		reportError("Task#getCheckpointService", err) // kilocode_change
-		cline.checkpointServiceInitializing = false
-=======
-		task.enableCheckpoints = false
 		task.checkpointServiceInitializing = false
->>>>>>> 173acdb1
 		return undefined
 	}
 }
@@ -151,24 +146,6 @@
 
 		service.on("checkpoint", ({ fromHash: from, toHash: to, suppressMessage }) => {
 			try {
-<<<<<<< HEAD
-				provider?.postMessageToWebview({ type: "currentCheckpointUpdated", text: to })
-
-				cline
-					.say("checkpoint_saved", to, undefined, undefined, { from, to }, undefined, {
-						isNonInteractive: true,
-					})
-					.catch((err) => {
-						log("[Task#getCheckpointService] caught unexpected error in say('checkpoint_saved')")
-						console.error(err)
-						reportError("getCheckpointService:say('checkpoint_saved')", err) // kilocode_change
-					})
-			} catch (err) {
-				log("[Task#getCheckpointService] caught unexpected error in on('checkpoint'), disabling checkpoints")
-				console.error(err)
-				cline.enableCheckpoints = false
-				reportError("getCheckpointService:on('checkpoint')", err) // kilocode_change
-=======
 				// Always update the current checkpoint hash in the webview, including the suppress flag
 				provider?.postMessageToWebview({
 					type: "currentCheckpointUpdated",
@@ -189,12 +166,13 @@
 				).catch((err) => {
 					log("[Task#getCheckpointService] caught unexpected error in say('checkpoint_saved')")
 					console.error(err)
+					reportError("getCheckpointService:say('checkpoint_saved')", err) // kilocode_change
 				})
 			} catch (err) {
 				log("[Task#getCheckpointService] caught unexpected error in on('checkpoint'), disabling checkpoints")
 				console.error(err)
 				task.enableCheckpoints = false
->>>>>>> 173acdb1
+				reportError("getCheckpointService:on('checkpoint')", err) // kilocode_change
 			}
 		})
 
@@ -204,23 +182,15 @@
 			await service.initShadowGit()
 		} catch (err) {
 			log(`[Task#getCheckpointService] initShadowGit -> ${err.message}`)
-<<<<<<< HEAD
-			cline.enableCheckpoints = false
+			task.enableCheckpoints = false
 			reportError("getCheckpointService:initShadowGit", err) // kilocode_change
-=======
-			task.enableCheckpoints = false
->>>>>>> 173acdb1
 		}
 	} catch (err) {
 		log(`[Task#getCheckpointService] Unexpected error during Git check: ${err.message}`)
 		console.error("Git check error:", err)
-<<<<<<< HEAD
-		cline.enableCheckpoints = false
-		reportError("getCheckpointService", err) // kilocode_change
-=======
 		task.enableCheckpoints = false
 		task.checkpointServiceInitializing = false
->>>>>>> 173acdb1
+		reportError("getCheckpointService", err) // kilocode_change
 	}
 }
 
@@ -234,20 +204,13 @@
 	TelemetryService.instance.captureCheckpointCreated(task.taskId)
 
 	// Start the checkpoint process in the background.
-<<<<<<< HEAD
-	return service.saveCheckpoint(`Task: ${cline.taskId}, Time: ${Date.now()}`, { allowEmpty: force }).catch((err) => {
-		console.error("[Task#checkpointSave] caught unexpected error, disabling checkpoints", err)
-		cline.enableCheckpoints = false
-		reportError("checkpointSave", err) // kilocode_change
-	})
-=======
 	return service
 		.saveCheckpoint(`Task: ${task.taskId}, Time: ${Date.now()}`, { allowEmpty: force, suppressMessage })
 		.catch((err) => {
 			console.error("[Task#checkpointSave] caught unexpected error, disabling checkpoints", err)
 			task.enableCheckpoints = false
+			reportError("checkpointSave", err) // kilocode_change
 		})
->>>>>>> 173acdb1
 }
 
 export type CheckpointRestoreOptions = {
@@ -320,12 +283,8 @@
 		provider?.cancelTask()
 	} catch (err) {
 		provider?.log("[checkpointRestore] disabling checkpoints for this task")
-<<<<<<< HEAD
-		cline.enableCheckpoints = false
+		task.enableCheckpoints = false
 		reportError("checkpointRestore", err) // kilocode_change
-=======
-		task.enableCheckpoints = false
->>>>>>> 173acdb1
 	}
 }
 
@@ -382,11 +341,7 @@
 	} catch (err) {
 		const provider = task.providerRef.deref()
 		provider?.log("[checkpointDiff] disabling checkpoints for this task")
-<<<<<<< HEAD
-		cline.enableCheckpoints = false
+		task.enableCheckpoints = false
 		reportError("checkpointDiff", err) // kilocode_change
-=======
-		task.enableCheckpoints = false
->>>>>>> 173acdb1
 	}
 }