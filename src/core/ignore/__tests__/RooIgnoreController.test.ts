--- conflicted
+++ resolved
@@ -433,14 +433,7 @@
 			mockFileExists.mockResolvedValue(true)
 			mockReadFile.mockResolvedValue("node_modules")
 
-<<<<<<< HEAD
-			// Find and trigger the onCreate handler
-			const onCreateHandler = mockWatcher.onDidCreate.mock.calls[0][0]
-
 			// Force reload of .kilocodeignore content manually
-=======
-			// Force reload of .rooignore content manually
->>>>>>> 936712b2
 			await controller.initialize()
 
 			// Now verify content was updated
