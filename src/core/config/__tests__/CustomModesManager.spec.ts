// npx vitest core/config/__tests__/CustomModesManager.spec.ts

import type { Mock } from "vitest"

import * as path from "path"
import * as fs from "fs/promises"

import * as yaml from "yaml"
import * as vscode from "vscode"

import type { ModeConfig } from "@roo-code/types"

import { fileExistsAtPath } from "../../../utils/fs"
import { getWorkspacePath, arePathsEqual } from "../../../utils/path"
import { GlobalFileNames } from "../../../shared/globalFileNames"

import { CustomModesManager } from "../CustomModesManager"

vi.mock("vscode", () => ({
	workspace: {
		workspaceFolders: [],
		onDidSaveTextDocument: vi.fn(),
		createFileSystemWatcher: vi.fn(),
	},
	window: {
		showErrorMessage: vi.fn(),
	},
}))

vi.mock("fs/promises", () => ({
	mkdir: vi.fn(),
	readFile: vi.fn(),
	writeFile: vi.fn(),
	stat: vi.fn(),
	readdir: vi.fn(),
	rm: vi.fn(),
}))

vi.mock("../../../utils/fs")
vi.mock("../../../utils/path")

describe("CustomModesManager", () => {
	let manager: CustomModesManager
	let mockContext: vscode.ExtensionContext
	let mockOnUpdate: Mock
	let mockWorkspaceFolders: { uri: { fsPath: string } }[]

	// Use path.sep to ensure correct path separators for the current platform
	const mockStoragePath = `${path.sep}mock${path.sep}settings`
	const mockSettingsPath = path.join(mockStoragePath, "settings", GlobalFileNames.customModes)
<<<<<<< HEAD
	const mockRoomodes = `${path.sep}mock${path.sep}workspace${path.sep}.kilocodemodes`
=======
	const mockWorkspacePath = path.resolve("/mock/workspace")
	const mockRoomodes = path.join(mockWorkspacePath, ".roomodes")
>>>>>>> ed536a98

	beforeEach(() => {
		mockOnUpdate = vi.fn()
		mockContext = {
			globalState: {
				get: vi.fn(),
				update: vi.fn(),
				keys: vi.fn(() => []),
				setKeysForSync: vi.fn(),
			},
			globalStorageUri: {
				fsPath: mockStoragePath,
			},
		} as unknown as vscode.ExtensionContext

		// mockWorkspacePath is now defined at the top level
		mockWorkspaceFolders = [{ uri: { fsPath: mockWorkspacePath } }]
		;(vscode.workspace as any).workspaceFolders = mockWorkspaceFolders
		;(vscode.workspace.onDidSaveTextDocument as Mock).mockReturnValue({ dispose: vi.fn() })
		;(getWorkspacePath as Mock).mockReturnValue(mockWorkspacePath)
		;(fileExistsAtPath as Mock).mockImplementation(async (path: string) => {
			return path === mockSettingsPath || path === mockRoomodes
		})
		;(fs.mkdir as Mock).mockResolvedValue(undefined)
		;(fs.writeFile as Mock).mockResolvedValue(undefined)
		;(fs.stat as Mock).mockResolvedValue({ isDirectory: () => true })
		;(fs.readdir as Mock).mockResolvedValue([])
		;(fs.rm as Mock).mockResolvedValue(undefined)
		;(fs.readFile as Mock).mockImplementation(async (path: string) => {
			if (path === mockSettingsPath) {
				return yaml.stringify({ customModes: [] })
			}

			throw new Error("File not found")
		})

		manager = new CustomModesManager(mockContext, mockOnUpdate)
	})

	afterEach(() => {
		vi.clearAllMocks()
	})

	describe("getCustomModes", () => {
		it("should handle valid YAML in .roomodes file and JSON for global customModes", async () => {
			const settingsModes = [{ slug: "mode1", name: "Mode 1", roleDefinition: "Role 1", groups: ["read"] }]

			const roomodesModes = [{ slug: "mode2", name: "Mode 2", roleDefinition: "Role 2", groups: ["read"] }]

			;(fs.readFile as Mock).mockImplementation(async (path: string) => {
				if (path === mockSettingsPath) {
					return yaml.stringify({ customModes: settingsModes })
				}
				if (path === mockRoomodes) {
					return yaml.stringify({ customModes: roomodesModes })
				}
				throw new Error("File not found")
			})

			const modes = await manager.getCustomModes()

			expect(modes).toHaveLength(2)
		})

		it("should merge modes with .kilocodemodes taking precedence", async () => {
			const settingsModes = [
				{ slug: "mode1", name: "Mode 1", roleDefinition: "Role 1", groups: ["read"] },
				{ slug: "mode2", name: "Mode 2", roleDefinition: "Role 2", groups: ["read"] },
			]

			const roomodesModes = [
				{ slug: "mode2", name: "Mode 2 Override", roleDefinition: "Role 2 Override", groups: ["read"] },
				{ slug: "mode3", name: "Mode 3", roleDefinition: "Role 3", groups: ["read"] },
			]

			;(fs.readFile as Mock).mockImplementation(async (path: string) => {
				if (path === mockSettingsPath) {
					return yaml.stringify({ customModes: settingsModes })
				}
				if (path === mockRoomodes) {
					return yaml.stringify({ customModes: roomodesModes })
				}
				throw new Error("File not found")
			})

			const modes = await manager.getCustomModes()

			// Should contain 3 modes (mode1 from settings, mode2 and mode3 from roomodes)
			expect(modes).toHaveLength(3)
			expect(modes.map((m) => m.slug)).toEqual(["mode2", "mode3", "mode1"])

			// mode2 should come from .kilocodemodes since it takes precedence
			const mode2 = modes.find((m) => m.slug === "mode2")
			expect(mode2?.name).toBe("Mode 2 Override")
			expect(mode2?.roleDefinition).toBe("Role 2 Override")
		})

		it("should handle missing .kilocodemodes file", async () => {
			const settingsModes = [{ slug: "mode1", name: "Mode 1", roleDefinition: "Role 1", groups: ["read"] }]

			;(fileExistsAtPath as Mock).mockImplementation(async (path: string) => {
				return path === mockSettingsPath
			})
			;(fs.readFile as Mock).mockImplementation(async (path: string) => {
				if (path === mockSettingsPath) {
					return yaml.stringify({ customModes: settingsModes })
				}
				throw new Error("File not found")
			})

			const modes = await manager.getCustomModes()

			expect(modes).toHaveLength(1)
			expect(modes[0].slug).toBe("mode1")
		})

		it("should handle invalid YAML in .kilocodemodes", async () => {
			const settingsModes = [{ slug: "mode1", name: "Mode 1", roleDefinition: "Role 1", groups: ["read"] }]

			;(fs.readFile as Mock).mockImplementation(async (path: string) => {
				if (path === mockSettingsPath) {
					return yaml.stringify({ customModes: settingsModes })
				}
				if (path === mockRoomodes) {
					return "invalid yaml content"
				}
				throw new Error("File not found")
			})

			const modes = await manager.getCustomModes()

			// Should fall back to settings modes when .kilocodemodes is invalid
			expect(modes).toHaveLength(1)
			expect(modes[0].slug).toBe("mode1")
		})

		it("should memoize results for 10 seconds", async () => {
			// Setup test data
			const settingsModes = [{ slug: "mode1", name: "Mode 1", roleDefinition: "Role 1", groups: ["read"] }]
			;(fs.readFile as Mock).mockImplementation(async (path: string) => {
				if (path === mockSettingsPath) {
					return yaml.stringify({ customModes: settingsModes })
				}
				throw new Error("File not found")
			})

			// Mock fileExistsAtPath to only return true for settings path
			;(fileExistsAtPath as Mock).mockImplementation(async (path: string) => {
				return path === mockSettingsPath
			})

			// First call should read from file
			const firstResult = await manager.getCustomModes()

			// Reset mock to verify it's not called again
			vi.clearAllMocks()

			// Setup mocks again for second call
			;(fileExistsAtPath as Mock).mockImplementation(async (path: string) => {
				return path === mockSettingsPath
			})
			;(fs.readFile as Mock).mockImplementation(async (path: string) => {
				if (path === mockSettingsPath) {
					return yaml.stringify({ customModes: settingsModes })
				}
				throw new Error("File not found")
			})

			// Second call should use cached result
			const secondResult = await manager.getCustomModes()
			expect(fs.readFile).not.toHaveBeenCalled()
			expect(secondResult).toHaveLength(1)
			expect(secondResult[0].slug).toBe("mode1")

			// Results should be the same object (not just equal)
			expect(secondResult).toBe(firstResult)
		})

		it("should invalidate cache when modes are updated", async () => {
			// Setup initial data
			const settingsModes = [{ slug: "mode1", name: "Mode 1", roleDefinition: "Role 1", groups: ["read"] }]
			;(fs.readFile as Mock).mockImplementation(async (path: string) => {
				if (path === mockSettingsPath) {
					return yaml.stringify({ customModes: settingsModes })
				}
				throw new Error("File not found")
			})
			;(fs.writeFile as Mock).mockResolvedValue(undefined)

			// First call to cache the result
			await manager.getCustomModes()

			// Reset mocks to track new calls
			vi.clearAllMocks()

			// Update a mode
			const updatedMode: ModeConfig = {
				slug: "mode1",
				name: "Updated Mode 1",
				roleDefinition: "Updated Role 1",
				groups: ["read"],
				source: "global",
			}

			// Mock the updated file content
			const updatedSettingsModes = [updatedMode]
			;(fs.readFile as Mock).mockImplementation(async (path: string) => {
				if (path === mockSettingsPath) {
					return yaml.stringify({ customModes: updatedSettingsModes })
				}
				throw new Error("File not found")
			})

			// Update the mode
			await manager.updateCustomMode("mode1", updatedMode)

			// Reset mocks again
			vi.clearAllMocks()

			// Next call should read from file again (cache invalidated)
			await manager.getCustomModes()
			expect(fs.readFile).toHaveBeenCalled()
		})

		it("should invalidate cache when modes are deleted", async () => {
			// Setup initial data
			const settingsModes = [{ slug: "mode1", name: "Mode 1", roleDefinition: "Role 1", groups: ["read"] }]
			;(fs.readFile as Mock).mockImplementation(async (path: string) => {
				if (path === mockSettingsPath) {
					return yaml.stringify({ customModes: settingsModes })
				}
				throw new Error("File not found")
			})
			;(fs.writeFile as Mock).mockResolvedValue(undefined)

			// First call to cache the result
			await manager.getCustomModes()

			// Reset mocks to track new calls
			vi.clearAllMocks()

			// Delete a mode
			await manager.deleteCustomMode("mode1")

			// Mock the updated file content (empty)
			;(fs.readFile as Mock).mockImplementation(async (path: string) => {
				if (path === mockSettingsPath) {
					return yaml.stringify({ customModes: [] })
				}
				throw new Error("File not found")
			})

			// Reset mocks again
			vi.clearAllMocks()

			// Next call should read from file again (cache invalidated)
			await manager.getCustomModes()
			expect(fs.readFile).toHaveBeenCalled()
		})

		it("should invalidate cache when modes are updated (simulating file changes)", async () => {
			// Setup initial data
			const settingsModes = [{ slug: "mode1", name: "Mode 1", roleDefinition: "Role 1", groups: ["read"] }]
			;(fs.readFile as Mock).mockImplementation(async (path: string) => {
				if (path === mockSettingsPath) {
					return yaml.stringify({ customModes: settingsModes })
				}
				throw new Error("File not found")
			})
			;(fileExistsAtPath as Mock).mockImplementation(async (path: string) => {
				return path === mockSettingsPath
			})
			;(fs.writeFile as Mock).mockResolvedValue(undefined)

			// First call to cache the result
			await manager.getCustomModes()

			// Reset mocks to track new calls
			vi.clearAllMocks()

			// Setup for update
			const updatedMode: ModeConfig = {
				slug: "mode1",
				name: "Updated Mode 1",
				roleDefinition: "Updated Role 1",
				groups: ["read"],
				source: "global",
			}

			// Mock the updated file content
			const updatedSettingsModes = [updatedMode]
			;(fs.readFile as Mock).mockImplementation(async (path: string) => {
				if (path === mockSettingsPath) {
					return yaml.stringify({ customModes: updatedSettingsModes })
				}
				throw new Error("File not found")
			})

			// Simulate a file change by updating a mode
			// This should invalidate the cache
			await manager.updateCustomMode("mode1", updatedMode)

			// Reset mocks again
			vi.clearAllMocks()

			// Setup mocks again
			;(fileExistsAtPath as Mock).mockImplementation(async (path: string) => {
				return path === mockSettingsPath
			})
			;(fs.readFile as Mock).mockImplementation(async (path: string) => {
				if (path === mockSettingsPath) {
					return yaml.stringify({ customModes: updatedSettingsModes })
				}
				throw new Error("File not found")
			})

			// Next call should read from file again (cache was invalidated by the update)
			await manager.getCustomModes()
			expect(fs.readFile).toHaveBeenCalled()
		})

		it("should refresh cache after TTL expires", async () => {
			// Setup test data
			const settingsModes = [{ slug: "mode1", name: "Mode 1", roleDefinition: "Role 1", groups: ["read"] }]
			;(fs.readFile as Mock).mockImplementation(async (path: string) => {
				if (path === mockSettingsPath) {
					return yaml.stringify({ customModes: settingsModes })
				}
				throw new Error("File not found")
			})
			;(fileExistsAtPath as Mock).mockImplementation(async (path: string) => {
				return path === mockSettingsPath
			})

			// Mock Date.now to control time
			const originalDateNow = Date.now
			let currentTime = 1000
			Date.now = vi.fn(() => currentTime)

			try {
				// First call should read from file
				await manager.getCustomModes()

				// Reset mock to verify it's not called again
				vi.clearAllMocks()

				// Setup mocks again for second call
				;(fileExistsAtPath as Mock).mockImplementation(async (path: string) => {
					return path === mockSettingsPath
				})
				;(fs.readFile as Mock).mockImplementation(async (path: string) => {
					if (path === mockSettingsPath) {
						return yaml.stringify({ customModes: settingsModes })
					}
					throw new Error("File not found")
				})

				// Second call within TTL should use cache
				await manager.getCustomModes()
				expect(fs.readFile).not.toHaveBeenCalled()

				// Advance time beyond TTL (10 seconds)
				currentTime += 11000

				// Reset mocks again
				vi.clearAllMocks()

				// Setup mocks again for third call
				;(fileExistsAtPath as Mock).mockImplementation(async (path: string) => {
					return path === mockSettingsPath
				})
				;(fs.readFile as Mock).mockImplementation(async (path: string) => {
					if (path === mockSettingsPath) {
						return yaml.stringify({ customModes: settingsModes })
					}
					throw new Error("File not found")
				})

				// Call after TTL should read from file again
				await manager.getCustomModes()
				expect(fs.readFile).toHaveBeenCalled()
			} finally {
				// Restore original Date.now
				Date.now = originalDateNow
			}
		})
	})

	describe("updateCustomMode", () => {
		it("should update mode in settings file while preserving .kilocodemodes precedence", async () => {
			const newMode: ModeConfig = {
				slug: "mode1",
				name: "Updated Mode 1",
				roleDefinition: "Updated Role 1",
				groups: ["read"],
				source: "global",
			}

			const roomodesModes = [
				{
					slug: "mode1",
					name: "Roomodes Mode 1",
					roleDefinition: "Role 1",
					groups: ["read"],
					source: "project",
				},
			]

			const existingModes = [
				{ slug: "mode2", name: "Mode 2", roleDefinition: "Role 2", groups: ["read"], source: "global" },
			]

			let settingsContent = { customModes: existingModes }
			let roomodesContent = { customModes: roomodesModes }

			;(fs.readFile as Mock).mockImplementation(async (path: string) => {
				if (path === mockRoomodes) {
					return yaml.stringify(roomodesContent)
				}
				if (path === mockSettingsPath) {
					return yaml.stringify(settingsContent)
				}
				throw new Error("File not found")
			})
			;(fs.writeFile as Mock).mockImplementation(async (path: string, content: string, _encoding?: string) => {
				if (path === mockSettingsPath) {
					settingsContent = yaml.parse(content)
				}
				if (path === mockRoomodes) {
					roomodesContent = yaml.parse(content)
				}
				return Promise.resolve()
			})

			await manager.updateCustomMode("mode1", newMode)

			// Should write to settings file
			expect(fs.writeFile).toHaveBeenCalledWith(mockSettingsPath, expect.any(String), "utf-8")

			// Verify the content of the write
			const writeCall = (fs.writeFile as Mock).mock.calls[0]
			const content = yaml.parse(writeCall[1])
			expect(content.customModes).toContainEqual(
				expect.objectContaining({
					slug: "mode1",
					name: "Updated Mode 1",
					roleDefinition: "Updated Role 1",
					source: "global",
				}),
			)

			// Should update global state with merged modes where .kilocodemodes takes precedence
			expect(mockContext.globalState.update).toHaveBeenCalledWith(
				"customModes",
				expect.arrayContaining([
					expect.objectContaining({
						slug: "mode1",
						name: "Roomodes Mode 1", // .kilocodemodes version should take precedence
						source: "project",
					}),
				]),
			)

			// Should trigger onUpdate
			expect(mockOnUpdate).toHaveBeenCalled()
		})

		it("creates .kilocodemodes file when adding project-specific mode", async () => {
			const projectMode: ModeConfig = {
				slug: "project-mode",
				name: "Project Mode",
				roleDefinition: "Project Role",
				groups: ["read"],
				source: "project",
			}

			// Mock .kilocodemodes to not exist initially
			let roomodesContent: any = null
			;(fileExistsAtPath as Mock).mockImplementation(async (path: string) => {
				return path === mockSettingsPath
			})
			;(fs.readFile as Mock).mockImplementation(async (path: string) => {
				if (path === mockSettingsPath) {
					return yaml.stringify({ customModes: [] })
				}
				if (path === mockRoomodes) {
					if (!roomodesContent) {
						throw new Error("File not found")
					}
					return yaml.stringify(roomodesContent)
				}
				throw new Error("File not found")
			})
			;(fs.writeFile as Mock).mockImplementation(async (path: string, content: string) => {
				if (path === mockRoomodes) {
					roomodesContent = yaml.parse(content)
				}
				return Promise.resolve()
			})

			await manager.updateCustomMode("project-mode", projectMode)

			// Verify .kilocodemodes was created with the project mode
			expect(fs.writeFile).toHaveBeenCalledWith(
				expect.any(String), // Don't check exact path as it may have different separators on different platforms
				expect.stringContaining("project-mode"),
				"utf-8",
			)

			// Verify the path is correct regardless of separators
			const writeCall = (fs.writeFile as Mock).mock.calls[0]
			expect(path.normalize(writeCall[0])).toBe(path.normalize(mockRoomodes))

			// Verify the content written to .kilocodemodes
			expect(roomodesContent).toEqual({
				customModes: [
					expect.objectContaining({
						slug: "project-mode",
						name: "Project Mode",
						roleDefinition: "Project Role",
						source: "project",
					}),
				],
			})
		})

		it("queues write operations", async () => {
			const mode1: ModeConfig = {
				slug: "mode1",
				name: "Mode 1",
				roleDefinition: "Role 1",
				groups: ["read"],
				source: "global",
			}
			const mode2: ModeConfig = {
				slug: "mode2",
				name: "Mode 2",
				roleDefinition: "Role 2",
				groups: ["read"],
				source: "global",
			}

			let settingsContent = { customModes: [] }
			;(fs.readFile as Mock).mockImplementation(async (path: string) => {
				if (path === mockSettingsPath) {
					return yaml.stringify(settingsContent)
				}
				throw new Error("File not found")
			})
			;(fs.writeFile as Mock).mockImplementation(async (path: string, content: string, _encoding?: string) => {
				if (path === mockSettingsPath) {
					settingsContent = yaml.parse(content)
				}
				return Promise.resolve()
			})

			// Start both updates simultaneously
			await Promise.all([manager.updateCustomMode("mode1", mode1), manager.updateCustomMode("mode2", mode2)])

			// Verify final state in settings file
			expect(settingsContent.customModes).toHaveLength(2)
			expect(settingsContent.customModes.map((m: ModeConfig) => m.name)).toContain("Mode 1")
			expect(settingsContent.customModes.map((m: ModeConfig) => m.name)).toContain("Mode 2")

			// Verify global state was updated
			expect(mockContext.globalState.update).toHaveBeenCalledWith(
				"customModes",
				expect.arrayContaining([
					expect.objectContaining({
						slug: "mode1",
						name: "Mode 1",
						source: "global",
					}),
					expect.objectContaining({
						slug: "mode2",
						name: "Mode 2",
						source: "global",
					}),
				]),
			)

			// Should trigger onUpdate
			expect(mockOnUpdate).toHaveBeenCalled()
		})
	})

	describe("File Operations", () => {
		it("creates settings directory if it doesn't exist", async () => {
			const settingsPath = path.join(mockStoragePath, "settings", GlobalFileNames.customModes)
			await manager.getCustomModesFilePath()

			expect(fs.mkdir).toHaveBeenCalledWith(path.dirname(settingsPath), { recursive: true })
		})

		it("creates default config if file doesn't exist", async () => {
			const settingsPath = path.join(mockStoragePath, "settings", GlobalFileNames.customModes)

			// Mock fileExists to return false first time, then true
			let firstCall = true
			;(fileExistsAtPath as Mock).mockImplementation(async () => {
				if (firstCall) {
					firstCall = false
					return false
				}
				return true
			})

			await manager.getCustomModesFilePath()

			expect(fs.writeFile).toHaveBeenCalledWith(settingsPath, expect.stringMatching(/^customModes: \[\]/))
		})

		it("watches file for changes", async () => {
			const configPath = path.join(mockStoragePath, "settings", GlobalFileNames.customModes)

			;(fs.readFile as Mock).mockResolvedValue(yaml.stringify({ customModes: [] }))
			;(arePathsEqual as Mock).mockImplementation(
				(path1: string, path2: string) => path.normalize(path1) === path.normalize(path2),
			)

			// Mock createFileSystemWatcher to return a mock watcher
			const mockWatcher = {
				onDidChange: vi.fn().mockReturnValue({ dispose: vi.fn() }),
				onDidCreate: vi.fn().mockReturnValue({ dispose: vi.fn() }),
				onDidDelete: vi.fn().mockReturnValue({ dispose: vi.fn() }),
				dispose: vi.fn(),
			}
			const createFileSystemWatcherMock = vi.fn().mockReturnValue(mockWatcher)
			;(vscode.workspace as any).createFileSystemWatcher = createFileSystemWatcherMock

			// Temporarily set NODE_ENV to allow file watching
			const originalNodeEnv = process.env.NODE_ENV
			process.env.NODE_ENV = "development"

			try {
				// Create a new manager to trigger the file watcher setup
				const testManager = new CustomModesManager(mockContext, mockOnUpdate)

				// Wait a bit for the async watchCustomModesFiles to complete
				await new Promise((resolve) => setTimeout(resolve, 10))

				// Verify createFileSystemWatcher was called
				expect(createFileSystemWatcherMock).toHaveBeenCalled()

				// Get the onChange callback that was registered
				const onChangeCall = mockWatcher.onDidChange.mock.calls[0]
				expect(onChangeCall).toBeDefined()
				const [onChangeCallback] = onChangeCall

				// Simulate file change event
				await onChangeCallback()

				// Verify file was processed
				expect(fs.readFile).toHaveBeenCalledWith(configPath, "utf-8")
				expect(mockContext.globalState.update).toHaveBeenCalled()
				expect(mockOnUpdate).toHaveBeenCalled()

				// Clean up
				testManager.dispose()
			} finally {
				// Restore original NODE_ENV
				process.env.NODE_ENV = originalNodeEnv
			}
		})
	})

	describe("deleteCustomMode", () => {
		it("deletes mode from settings file", async () => {
			const existingMode = {
				slug: "mode-to-delete",
				name: "Mode To Delete",
				roleDefinition: "Test role",
				groups: ["read"],
				source: "global",
			}

			let settingsContent = { customModes: [existingMode] }
			;(fs.readFile as Mock).mockImplementation(async (path: string) => {
				if (path === mockSettingsPath) {
					return yaml.stringify(settingsContent)
				}
				throw new Error("File not found")
			})
			;(fs.writeFile as Mock).mockImplementation(async (path: string, content: string, encoding?: string) => {
				if (path === mockSettingsPath && encoding === "utf-8") {
					settingsContent = yaml.parse(content)
				}
				return Promise.resolve()
			})

			// Mock the global state update to actually update the settingsContent
			;(mockContext.globalState.update as Mock).mockImplementation((key: string, value: any) => {
				if (key === "customModes") {
					settingsContent.customModes = value
				}
				return Promise.resolve()
			})

			await manager.deleteCustomMode("mode-to-delete")

			// Verify mode was removed from settings file
			expect(settingsContent.customModes).toHaveLength(0)

			// Verify global state was updated
			expect(mockContext.globalState.update).toHaveBeenCalledWith("customModes", [])

			// Should trigger onUpdate
			expect(mockOnUpdate).toHaveBeenCalled()
		})

		it("handles errors gracefully", async () => {
			const mockShowError = vi.fn()
			;(vscode.window.showErrorMessage as Mock) = mockShowError
			;(fs.writeFile as Mock).mockRejectedValue(new Error("Write error"))

			await manager.deleteCustomMode("non-existent-mode")

			expect(mockShowError).toHaveBeenCalledWith("customModes.errors.deleteFailed")
		})
	})

	describe("updateModesInFile", () => {
		it("handles corrupted YAML content gracefully", async () => {
			const corruptedYaml = "customModes: [invalid yaml content"
			;(fs.readFile as Mock).mockResolvedValue(corruptedYaml)

			const newMode: ModeConfig = {
				slug: "test-mode",
				name: "Test Mode",
				roleDefinition: "Test Role",
				groups: ["read"],
				source: "global",
			}

			await manager.updateCustomMode("test-mode", newMode)

			// Verify that a valid YAML structure was written
			const writeCall = (fs.writeFile as Mock).mock.calls[0]
			const writtenContent = yaml.parse(writeCall[1])
			expect(writtenContent).toEqual({
				customModes: [
					expect.objectContaining({
						slug: "test-mode",
						name: "Test Mode",
						roleDefinition: "Test Role",
					}),
				],
			})
		})

		describe("importModeWithRules", () => {
			it("should return error when YAML content is invalid", async () => {
				const invalidYaml = "invalid yaml content"

				const result = await manager.importModeWithRules(invalidYaml)

				expect(result.success).toBe(false)
				expect(result.error).toContain("Invalid import format")
			})

			it("should return error when no custom modes found in YAML", async () => {
				const emptyYaml = yaml.stringify({ customModes: [] })

				const result = await manager.importModeWithRules(emptyYaml)

				expect(result.success).toBe(false)
				expect(result.error).toBe("Invalid import format: Expected 'customModes' array in YAML")
			})

			it("should return error when no workspace is available", async () => {
				;(getWorkspacePath as Mock).mockReturnValue(null)
				const validYaml = yaml.stringify({
					customModes: [
						{
							slug: "test-mode",
							name: "Test Mode",
							roleDefinition: "Test Role",
							groups: ["read"],
						},
					],
				})

				const result = await manager.importModeWithRules(validYaml)

				expect(result.success).toBe(false)
				expect(result.error).toBe("No workspace found")
			})

			it("should successfully import mode without rules files", async () => {
				const importYaml = yaml.stringify({
					customModes: [
						{
							slug: "imported-mode",
							name: "Imported Mode",
							roleDefinition: "Imported Role",
							groups: ["read", "edit"],
						},
					],
				})

				let roomodesContent: any = null
				;(fs.readFile as Mock).mockImplementation(async (path: string) => {
					if (path === mockSettingsPath) {
						return yaml.stringify({ customModes: [] })
					}
					if (path === mockRoomodes && roomodesContent) {
						return yaml.stringify(roomodesContent)
					}
					throw new Error("File not found")
				})
				;(fs.writeFile as Mock).mockImplementation(async (path: string, content: string) => {
					if (path === mockRoomodes) {
						roomodesContent = yaml.parse(content)
					}
					return Promise.resolve()
				})

				const result = await manager.importModeWithRules(importYaml)

				expect(result.success).toBe(true)
				expect(fs.writeFile).toHaveBeenCalledWith(
					expect.stringContaining(".roomodes"),
					expect.stringContaining("imported-mode"),
					"utf-8",
				)
			})

			it("should successfully import mode with rules files", async () => {
				const importYaml = yaml.stringify({
					customModes: [
						{
							slug: "imported-mode",
							name: "Imported Mode",
							roleDefinition: "Imported Role",
							groups: ["read"],
							rulesFiles: [
								{
									relativePath: "rules-imported-mode/rule1.md",
									content: "Rule 1 content",
								},
								{
									relativePath: "rules-imported-mode/subfolder/rule2.md",
									content: "Rule 2 content",
								},
							],
						},
					],
				})

				let roomodesContent: any = null
				let writtenFiles: Record<string, string> = {}
				;(fs.readFile as Mock).mockImplementation(async (path: string) => {
					if (path === mockSettingsPath) {
						return yaml.stringify({ customModes: [] })
					}
					if (path === mockRoomodes && roomodesContent) {
						return yaml.stringify(roomodesContent)
					}
					throw new Error("File not found")
				})
				;(fs.writeFile as Mock).mockImplementation(async (path: string, content: string) => {
					if (path === mockRoomodes) {
						roomodesContent = yaml.parse(content)
					} else {
						writtenFiles[path] = content
					}
					return Promise.resolve()
				})
				;(fs.mkdir as Mock).mockResolvedValue(undefined)

				const result = await manager.importModeWithRules(importYaml)

				expect(result.success).toBe(true)

				// Verify mode was imported
				expect(fs.writeFile).toHaveBeenCalledWith(
					expect.stringContaining(".roomodes"),
					expect.stringContaining("imported-mode"),
					"utf-8",
				)

				// Verify rules files were created
				expect(fs.mkdir).toHaveBeenCalledWith(expect.stringContaining("rules-imported-mode"), {
					recursive: true,
				})
				expect(fs.mkdir).toHaveBeenCalledWith(
					expect.stringContaining(path.join("rules-imported-mode", "subfolder")),
					{ recursive: true },
				)

				// Verify file contents
				const rule1Path = Object.keys(writtenFiles).find((p) => p.includes("rule1.md"))
				const rule2Path = Object.keys(writtenFiles).find((p) => p.includes("rule2.md"))
				expect(writtenFiles[rule1Path!]).toBe("Rule 1 content")
				expect(writtenFiles[rule2Path!]).toBe("Rule 2 content")
			})

			it("should import multiple modes at once", async () => {
				const importYaml = yaml.stringify({
					customModes: [
						{
							slug: "mode1",
							name: "Mode 1",
							roleDefinition: "Role 1",
							groups: ["read"],
						},
						{
							slug: "mode2",
							name: "Mode 2",
							roleDefinition: "Role 2",
							groups: ["edit"],
							rulesFiles: [
								{
									relativePath: "rules-mode2/rule.md",
									content: "Mode 2 rules",
								},
							],
						},
					],
				})

				let roomodesContent: any = null
				;(fs.readFile as Mock).mockImplementation(async (path: string) => {
					if (path === mockSettingsPath) {
						return yaml.stringify({ customModes: [] })
					}
					if (path === mockRoomodes && roomodesContent) {
						return yaml.stringify(roomodesContent)
					}
					throw new Error("File not found")
				})
				;(fs.writeFile as Mock).mockImplementation(async (path: string, content: string) => {
					if (path === mockRoomodes) {
						roomodesContent = yaml.parse(content)
					}
					return Promise.resolve()
				})

				const result = await manager.importModeWithRules(importYaml)

				expect(result.success).toBe(true)
				expect(roomodesContent.customModes).toHaveLength(2)
				expect(roomodesContent.customModes[0].slug).toBe("mode1")
				expect(roomodesContent.customModes[1].slug).toBe("mode2")
			})

			it("should handle import errors gracefully", async () => {
				const importYaml = yaml.stringify({
					customModes: [
						{
							slug: "test-mode",
							name: "Test Mode",
							roleDefinition: "Test Role",
							groups: ["read"],
							rulesFiles: [
								{
									relativePath: "rules-test-mode/rule.md",
									content: "Rule content",
								},
							],
						},
					],
				})

				// Mock fs.readFile to work normally
				;(fs.readFile as Mock).mockImplementation(async (path: string) => {
					if (path === mockSettingsPath) {
						return yaml.stringify({ customModes: [] })
					}
					if (path === mockRoomodes) {
						throw new Error("File not found")
					}
					throw new Error("File not found")
				})

				// Mock fs.mkdir to fail when creating rules directory
				;(fs.mkdir as Mock).mockRejectedValue(new Error("Permission denied"))

				// Mock fs.writeFile to work normally for .roomodes but we won't get there
				;(fs.writeFile as Mock).mockResolvedValue(undefined)

				const result = await manager.importModeWithRules(importYaml)

				expect(result.success).toBe(false)
				expect(result.error).toContain("Permission denied")
			})

			it("should prevent path traversal attacks in import", async () => {
				const maliciousYaml = yaml.stringify({
					customModes: [
						{
							slug: "test-mode",
							name: "Test Mode",
							roleDefinition: "Test Role",
							groups: ["read"],
							rulesFiles: [
								{
									relativePath: "../../../etc/passwd",
									content: "malicious content",
								},
								{
									relativePath: "rules-test-mode/../../../sensitive.txt",
									content: "malicious content",
								},
								{
									relativePath: "/absolute/path/file.txt",
									content: "malicious content",
								},
							],
						},
					],
				})

				let writtenFiles: string[] = []
				;(fs.readFile as Mock).mockImplementation(async (path: string) => {
					if (path === mockSettingsPath) {
						return yaml.stringify({ customModes: [] })
					}
					throw new Error("File not found")
				})
				;(fs.writeFile as Mock).mockImplementation(async (path: string) => {
					writtenFiles.push(path)
					return Promise.resolve()
				})
				;(fs.mkdir as Mock).mockResolvedValue(undefined)

				const result = await manager.importModeWithRules(maliciousYaml)

				expect(result.success).toBe(true)

				// Verify that no files were written outside the .roo directory
				const mockWorkspacePath = path.resolve("/mock/workspace")
				const writtenRuleFiles = writtenFiles.filter((p) => !p.includes(".roomodes"))
				writtenRuleFiles.forEach((filePath) => {
					const normalizedPath = path.normalize(filePath)
					const expectedBasePath = path.normalize(path.join(mockWorkspacePath, ".roo"))
					expect(normalizedPath.startsWith(expectedBasePath)).toBe(true)
				})

				// Verify that malicious paths were not written
				expect(writtenFiles.some((p) => p.includes("etc/passwd"))).toBe(false)
				expect(writtenFiles.some((p) => p.includes("sensitive.txt"))).toBe(false)
				expect(writtenFiles.some((p) => path.isAbsolute(p) && !p.startsWith(mockWorkspacePath))).toBe(false)
			})

			it("should handle malformed YAML gracefully", async () => {
				const malformedYaml = `
	customModes:
			- slug: test-mode
			  name: Test Mode
			  roleDefinition: Test Role
			  groups: [read
			    invalid yaml here
				`

				const result = await manager.importModeWithRules(malformedYaml)

				expect(result.success).toBe(false)
				expect(result.error).toContain("Invalid YAML format")
			})

			it("should validate mode configuration during import", async () => {
				const invalidModeYaml = yaml.stringify({
					customModes: [
						{
							slug: "test-mode",
							name: "", // Invalid: empty name
							roleDefinition: "", // Invalid: empty role definition
							groups: ["invalid-group"], // Invalid group
						},
					],
				})

				const result = await manager.importModeWithRules(invalidModeYaml)

				expect(result.success).toBe(false)
				expect(result.error).toContain("Invalid mode configuration")
			})

			it("should remove existing rules folder when importing mode without rules", async () => {
				const importYaml = yaml.stringify({
					customModes: [
						{
							slug: "test-mode",
							name: "Test Mode",
							roleDefinition: "Test Role",
							groups: ["read"],
							// No rulesFiles property - this mode has no rules
						},
					],
				})

				let roomodesContent: any = null
				;(fs.readFile as Mock).mockImplementation(async (path: string) => {
					if (path === mockSettingsPath) {
						return yaml.stringify({ customModes: [] })
					}
					if (path === mockRoomodes && roomodesContent) {
						return yaml.stringify(roomodesContent)
					}
					throw new Error("File not found")
				})
				;(fs.writeFile as Mock).mockImplementation(async (path: string, content: string) => {
					if (path === mockRoomodes) {
						roomodesContent = yaml.parse(content)
					}
					return Promise.resolve()
				})
				;(fs.rm as Mock).mockResolvedValue(undefined)

				const result = await manager.importModeWithRules(importYaml)

				expect(result.success).toBe(true)

				// Verify that fs.rm was called to remove the existing rules folder
				expect(fs.rm).toHaveBeenCalledWith(expect.stringContaining(path.join(".roo", "rules-test-mode")), {
					recursive: true,
					force: true,
				})

				// Verify mode was imported
				expect(fs.writeFile).toHaveBeenCalledWith(
					expect.stringContaining(".roomodes"),
					expect.stringContaining("test-mode"),
					"utf-8",
				)
			})

			it("should remove existing rules folder and create new ones when importing mode with rules", async () => {
				const importYaml = yaml.stringify({
					customModes: [
						{
							slug: "test-mode",
							name: "Test Mode",
							roleDefinition: "Test Role",
							groups: ["read"],
							rulesFiles: [
								{
									relativePath: "rules-test-mode/new-rule.md",
									content: "New rule content",
								},
							],
						},
					],
				})

				let roomodesContent: any = null
				let writtenFiles: Record<string, string> = {}
				;(fs.readFile as Mock).mockImplementation(async (path: string) => {
					if (path === mockSettingsPath) {
						return yaml.stringify({ customModes: [] })
					}
					if (path === mockRoomodes && roomodesContent) {
						return yaml.stringify(roomodesContent)
					}
					throw new Error("File not found")
				})
				;(fs.writeFile as Mock).mockImplementation(async (path: string, content: string) => {
					if (path === mockRoomodes) {
						roomodesContent = yaml.parse(content)
					} else {
						writtenFiles[path] = content
					}
					return Promise.resolve()
				})
				;(fs.rm as Mock).mockResolvedValue(undefined)
				;(fs.mkdir as Mock).mockResolvedValue(undefined)

				const result = await manager.importModeWithRules(importYaml)

				expect(result.success).toBe(true)

				// Verify that fs.rm was called to remove the existing rules folder
				expect(fs.rm).toHaveBeenCalledWith(expect.stringContaining(path.join(".roo", "rules-test-mode")), {
					recursive: true,
					force: true,
				})

				// Verify new rules files were created
				expect(fs.mkdir).toHaveBeenCalledWith(expect.stringContaining("rules-test-mode"), { recursive: true })

				// Verify file contents
				const newRulePath = Object.keys(writtenFiles).find((p) => p.includes("new-rule.md"))
				expect(writtenFiles[newRulePath!]).toBe("New rule content")
			})
		})
	})

	describe("checkRulesDirectoryHasContent", () => {
		it("should return false when no workspace is available", async () => {
			;(getWorkspacePath as Mock).mockReturnValue(null)

			const result = await manager.checkRulesDirectoryHasContent("test-mode")

			expect(result).toBe(false)
		})

		it("should return false when mode is not in .roomodes file", async () => {
			const roomodesContent = { customModes: [{ slug: "other-mode", name: "Other Mode" }] }
			;(fileExistsAtPath as Mock).mockImplementation(async (path: string) => {
				return path === mockRoomodes
			})
			;(fs.readFile as Mock).mockImplementation(async (path: string) => {
				if (path === mockRoomodes) {
					return yaml.stringify(roomodesContent)
				}
				throw new Error("File not found")
			})

			const result = await manager.checkRulesDirectoryHasContent("test-mode")

			expect(result).toBe(false)
		})

		it("should return false when .roomodes doesn't exist and mode is not a custom mode", async () => {
			;(fileExistsAtPath as Mock).mockImplementation(async (path: string) => {
				return path === mockSettingsPath
			})
			;(fs.readFile as Mock).mockImplementation(async (path: string) => {
				if (path === mockSettingsPath) {
					return yaml.stringify({ customModes: [] })
				}
				throw new Error("File not found")
			})

			const result = await manager.checkRulesDirectoryHasContent("test-mode")

			expect(result).toBe(false)
		})

		it("should return false when rules directory doesn't exist", async () => {
			const roomodesContent = { customModes: [{ slug: "test-mode", name: "Test Mode" }] }
			;(fileExistsAtPath as Mock).mockImplementation(async (path: string) => {
				return path === mockRoomodes
			})
			;(fs.readFile as Mock).mockImplementation(async (path: string) => {
				if (path === mockRoomodes) {
					return yaml.stringify(roomodesContent)
				}
				throw new Error("File not found")
			})
			;(fs.stat as Mock).mockRejectedValue(new Error("Directory not found"))

			const result = await manager.checkRulesDirectoryHasContent("test-mode")

			expect(result).toBe(false)
		})

		it("should return false when rules directory is empty", async () => {
			const roomodesContent = { customModes: [{ slug: "test-mode", name: "Test Mode" }] }
			;(fileExistsAtPath as Mock).mockImplementation(async (path: string) => {
				return path === mockRoomodes
			})
			;(fs.readFile as Mock).mockImplementation(async (path: string) => {
				if (path === mockRoomodes) {
					return yaml.stringify(roomodesContent)
				}
				throw new Error("File not found")
			})
			;(fs.stat as Mock).mockResolvedValue({ isDirectory: () => true })
			;(fs.readdir as Mock).mockResolvedValue([])

			const result = await manager.checkRulesDirectoryHasContent("test-mode")

			expect(result).toBe(false)
		})

		it("should return true when rules directory has content files", async () => {
			const roomodesContent = { customModes: [{ slug: "test-mode", name: "Test Mode" }] }
			;(fileExistsAtPath as Mock).mockImplementation(async (path: string) => {
				return path === mockRoomodes
			})
			;(fs.readFile as Mock).mockImplementation(async (path: string) => {
				if (path === mockRoomodes) {
					return yaml.stringify(roomodesContent)
				}
				if (path.includes("rules-test-mode")) {
					return "Some rule content"
				}
				throw new Error("File not found")
			})
			;(fs.stat as Mock).mockResolvedValue({ isDirectory: () => true })
			;(fs.readdir as Mock).mockResolvedValue([
				{ name: "rule1.md", isFile: () => true, parentPath: "/mock/workspace/.roo/rules-test-mode" },
			])

			const result = await manager.checkRulesDirectoryHasContent("test-mode")

			expect(result).toBe(true)
		})

		it("should work with global custom modes when .roomodes doesn't exist", async () => {
			const settingsContent = {
				customModes: [{ slug: "test-mode", name: "Test Mode", groups: ["read"], roleDefinition: "Test Role" }],
			}

			// Create a fresh manager instance to avoid cache issues
			const freshManager = new CustomModesManager(mockContext, mockOnUpdate)

			;(fileExistsAtPath as Mock).mockImplementation(async (path: string) => {
				return path === mockSettingsPath // .roomodes doesn't exist
			})
			;(fs.readFile as Mock).mockImplementation(async (path: string) => {
				if (path === mockSettingsPath) {
					return yaml.stringify(settingsContent)
				}
				if (path.includes("rules-test-mode")) {
					return "Some rule content"
				}
				throw new Error("File not found")
			})
			;(fs.stat as Mock).mockResolvedValue({ isDirectory: () => true })
			;(fs.readdir as Mock).mockResolvedValue([
				{ name: "rule1.md", isFile: () => true, parentPath: "/mock/workspace/.roo/rules-test-mode" },
			])

			const result = await freshManager.checkRulesDirectoryHasContent("test-mode")

			expect(result).toBe(true)
		})
	})

	describe("exportModeWithRules", () => {
		it("should return error when no workspace is available", async () => {
			// Create a fresh manager instance to avoid cache issues
			const freshManager = new CustomModesManager(mockContext, mockOnUpdate)

			// Mock no workspace folders
			;(vscode.workspace as any).workspaceFolders = []
			;(getWorkspacePath as Mock).mockReturnValue(null)
			;(fileExistsAtPath as Mock).mockResolvedValue(false)
			;(fs.readFile as Mock).mockImplementation(async (path: string) => {
				if (path === mockSettingsPath) {
					return yaml.stringify({ customModes: [] })
				}
				throw new Error("File not found")
			})

			const result = await freshManager.exportModeWithRules("test-mode")

			expect(result.success).toBe(false)
			expect(result.error).toBe("No workspace found")
		})

		it("should return error when mode is not found", async () => {
			;(fs.readFile as Mock).mockImplementation(async (path: string) => {
				if (path === mockSettingsPath) {
					return yaml.stringify({ customModes: [] })
				}
				throw new Error("File not found")
			})
			;(fileExistsAtPath as Mock).mockImplementation(async (path: string) => {
				return path === mockSettingsPath
			})

			const result = await manager.exportModeWithRules("test-mode")

			expect(result.success).toBe(false)
			expect(result.error).toBe("Mode not found")
		})

		it("should successfully export mode without rules when rules directory doesn't exist", async () => {
			const roomodesContent = {
				customModes: [{ slug: "test-mode", name: "Test Mode", roleDefinition: "Test Role", groups: ["read"] }],
			}
			;(fileExistsAtPath as Mock).mockImplementation(async (path: string) => {
				return path === mockRoomodes
			})
			;(fs.readFile as Mock).mockImplementation(async (path: string) => {
				if (path === mockRoomodes) {
					return yaml.stringify(roomodesContent)
				}
				throw new Error("File not found")
			})
			;(fs.stat as Mock).mockRejectedValue(new Error("Directory not found"))

			const result = await manager.exportModeWithRules("test-mode")

			expect(result.success).toBe(true)
			expect(result.yaml).toContain("test-mode")
			expect(result.yaml).toContain("Test Mode")
		})

		it("should successfully export mode without rules when no rule files are found", async () => {
			const roomodesContent = {
				customModes: [{ slug: "test-mode", name: "Test Mode", roleDefinition: "Test Role", groups: ["read"] }],
			}
			;(fileExistsAtPath as Mock).mockImplementation(async (path: string) => {
				return path === mockRoomodes
			})
			;(fs.readFile as Mock).mockImplementation(async (path: string) => {
				if (path === mockRoomodes) {
					return yaml.stringify(roomodesContent)
				}
				throw new Error("File not found")
			})
			;(fs.stat as Mock).mockResolvedValue({ isDirectory: () => true })
			;(fs.readdir as Mock).mockResolvedValue([])

			const result = await manager.exportModeWithRules("test-mode")

			expect(result.success).toBe(true)
			expect(result.yaml).toContain("test-mode")
		})

		it("should successfully export mode with rules for a custom mode in .roomodes", async () => {
			const roomodesContent = {
				customModes: [
					{
						slug: "test-mode",
						name: "Test Mode",
						roleDefinition: "Test Role",
						groups: ["read"],
						customInstructions: "Existing instructions",
					},
				],
			}

			;(fileExistsAtPath as Mock).mockImplementation(async (path: string) => {
				return path === mockRoomodes
			})
			;(fs.readFile as Mock).mockImplementation(async (path: string) => {
				if (path === mockRoomodes) {
					return yaml.stringify(roomodesContent)
				}
				if (path.includes("rules-test-mode")) {
					return "New rule content from files"
				}
				throw new Error("File not found")
			})
			;(fs.stat as Mock).mockResolvedValue({ isDirectory: () => true })
			;(fs.readdir as Mock).mockResolvedValue([
				{ name: "rule1.md", isFile: () => true, parentPath: "/mock/workspace/.roo/rules-test-mode" },
			])

			const result = await manager.exportModeWithRules("test-mode")

			expect(result.success).toBe(true)
			expect(result.yaml).toContain("test-mode")
			expect(result.yaml).toContain("Existing instructions")
			expect(result.yaml).toContain("New rule content from files")
			// Should NOT delete the rules directory
			expect(fs.rm).not.toHaveBeenCalled()
		})

		it("should successfully export mode with rules for a built-in mode customized in .roomodes", async () => {
			const roomodesContent = {
				customModes: [
					{
						slug: "code",
						name: "Custom Code Mode",
						roleDefinition: "Custom Role",
						groups: ["read"],
					},
				],
			}

			;(fileExistsAtPath as Mock).mockImplementation(async (path: string) => {
				return path === mockRoomodes
			})
			;(fs.readFile as Mock).mockImplementation(async (path: string) => {
				if (path === mockRoomodes) {
					return yaml.stringify(roomodesContent)
				}
				if (path.includes("rules-code")) {
					return "Custom rules for code mode"
				}
				if (path === mockSettingsPath) {
					return yaml.stringify({ customModes: [] })
				}
				throw new Error("File not found")
			})
			;(fs.stat as Mock).mockResolvedValue({ isDirectory: () => true })
			;(fs.readdir as Mock).mockResolvedValue([
				{ name: "rule1.md", isFile: () => true, parentPath: "/mock/workspace/.roo/rules-code" },
			])

			const result = await manager.exportModeWithRules("code")

			expect(result.success).toBe(true)
			expect(result.yaml).toContain("Custom Code Mode")
			expect(result.yaml).toContain("Custom rules for code mode")
			// Should NOT delete the rules directory
			expect(fs.rm).not.toHaveBeenCalled()
		})

		it("should handle file read errors gracefully", async () => {
			const roomodesContent = {
				customModes: [
					{
						slug: "test-mode",
						name: "Test Mode",
						roleDefinition: "Test Role",
						groups: ["read"],
					},
				],
			}

			;(fileExistsAtPath as Mock).mockImplementation(async (path: string) => {
				return path === mockRoomodes
			})
			;(fs.readFile as Mock).mockImplementation(async (path: string) => {
				if (path === mockRoomodes) {
					return yaml.stringify(roomodesContent)
				}
				if (path.includes("rules-test-mode")) {
					throw new Error("Permission denied")
				}
				throw new Error("File not found")
			})
			;(fs.stat as Mock).mockResolvedValue({ isDirectory: () => true })
			;(fs.readdir as Mock).mockResolvedValue([
				{ name: "rule1.md", isFile: () => true, parentPath: "/mock/workspace/.roo/rules-test-mode" },
			])

			const result = await manager.exportModeWithRules("test-mode")

			// Should still succeed even if file read fails
			expect(result.success).toBe(true)
			expect(result.yaml).toContain("test-mode")
		})
	})
})<|MERGE_RESOLUTION|>--- conflicted
+++ resolved
@@ -48,12 +48,8 @@
 	// Use path.sep to ensure correct path separators for the current platform
 	const mockStoragePath = `${path.sep}mock${path.sep}settings`
 	const mockSettingsPath = path.join(mockStoragePath, "settings", GlobalFileNames.customModes)
-<<<<<<< HEAD
-	const mockRoomodes = `${path.sep}mock${path.sep}workspace${path.sep}.kilocodemodes`
-=======
 	const mockWorkspacePath = path.resolve("/mock/workspace")
-	const mockRoomodes = path.join(mockWorkspacePath, ".roomodes")
->>>>>>> ed536a98
+	const mockRoomodes = path.join(mockWorkspacePath, ".kilocodemodes")
 
 	beforeEach(() => {
 		mockOnUpdate = vi.fn()
@@ -875,7 +871,7 @@
 
 				expect(result.success).toBe(true)
 				expect(fs.writeFile).toHaveBeenCalledWith(
-					expect.stringContaining(".roomodes"),
+					expect.stringContaining(".kilocodemodes"),
 					expect.stringContaining("imported-mode"),
 					"utf-8",
 				)
@@ -930,7 +926,7 @@
 
 				// Verify mode was imported
 				expect(fs.writeFile).toHaveBeenCalledWith(
-					expect.stringContaining(".roomodes"),
+					expect.stringContaining(".kilocodemodes"),
 					expect.stringContaining("imported-mode"),
 					"utf-8",
 				)
@@ -1086,7 +1082,7 @@
 
 				// Verify that no files were written outside the .roo directory
 				const mockWorkspacePath = path.resolve("/mock/workspace")
-				const writtenRuleFiles = writtenFiles.filter((p) => !p.includes(".roomodes"))
+				const writtenRuleFiles = writtenFiles.filter((p) => !p.includes(".kilocodemodes"))
 				writtenRuleFiles.forEach((filePath) => {
 					const normalizedPath = path.normalize(filePath)
 					const expectedBasePath = path.normalize(path.join(mockWorkspacePath, ".roo"))
@@ -1176,7 +1172,7 @@
 
 				// Verify mode was imported
 				expect(fs.writeFile).toHaveBeenCalledWith(
-					expect.stringContaining(".roomodes"),
+					expect.stringContaining(".kilocodemodes"),
 					expect.stringContaining("test-mode"),
 					"utf-8",
 				)
