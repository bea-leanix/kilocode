--- conflicted
+++ resolved
@@ -14,11 +14,8 @@
 	type ClineMessage,
 	type TelemetrySetting,
 	TelemetryEventName,
-<<<<<<< HEAD
 	ghostServiceSettingsSchema, // kilocode_change
-=======
 	UserSettingsConfig,
->>>>>>> 68352562
 } from "@roo-code/types"
 import { CloudService } from "@roo-code/cloud"
 import { TelemetryService } from "@roo-code/telemetry"
@@ -509,13 +506,8 @@
 					),
 				)
 
-<<<<<<< HEAD
 			// If user already opted in to telemetry, enable telemetry service
 			provider.getStateToPostToWebview().then(async (/*kilocode_change*/ state) => {
-=======
-			// Enable telemetry by default (when unset) or when explicitly enabled
-			provider.getStateToPostToWebview().then((state) => {
->>>>>>> 68352562
 				const { telemetrySetting } = state
 				const isOptedIn = telemetrySetting !== "disabled"
 				TelemetryService.instance.updateTelemetryState(isOptedIn)
@@ -2692,12 +2684,8 @@
 		case "telemetrySetting": {
 			const telemetrySetting = message.text as TelemetrySetting
 			await updateGlobalState("telemetrySetting", telemetrySetting)
-<<<<<<< HEAD
 			const isOptedIn = telemetrySetting === "enabled"
 
-=======
-			const isOptedIn = telemetrySetting !== "disabled"
->>>>>>> 68352562
 			TelemetryService.instance.updateTelemetryState(isOptedIn)
 			await provider.postStateToWebview()
 			break
