--- conflicted
+++ resolved
@@ -128,12 +128,7 @@
 		expect(typeof result[Symbol.asyncIterator]).toBe("function")
 	})
 
-<<<<<<< HEAD
-	// kilocode_change start: skip on Windows
-	test.skipIf(isWindows)("should use stdin instead of command line arguments for messages", async () => {
-=======
 	test("should handle platform-specific stdin behavior", async () => {
->>>>>>> a0e640cd
 		const { runClaudeCode } = await import("../run")
 		const messages = [{ role: "user" as const, content: "Hello world!" }]
 		const systemPrompt = "You are a helpful assistant"
