--- conflicted
+++ resolved
@@ -177,12 +177,9 @@
 		| "language"
 		| "maxReadFileLine"
 		| "maxConcurrentFileReads"
-<<<<<<< HEAD
 		| "allowVeryLargeReads" // kilocode_change
-=======
 		| "includeDiagnosticMessages"
 		| "maxDiagnosticMessages"
->>>>>>> d31fb0dd
 		| "searchFiles"
 		| "setHistoryPreviewCollapsed"
 		| "showFeedbackOptions" // kilocode_change
