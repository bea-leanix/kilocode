import { Anthropic } from "@anthropic-ai/sdk"
import { BetaThinkingConfigParam } from "@anthropic-ai/sdk/resources/beta"
import axios from "axios"
import OpenAI from "openai"

import { ApiHandlerOptions, ModelInfo, openRouterDefaultModelId, openRouterDefaultModelInfo } from "../../shared/api"
import { parseApiPrice } from "../../utils/cost"
import { convertToOpenAiMessages } from "../transform/openai-format"
import { ApiStreamChunk, ApiStreamUsageChunk } from "../transform/stream"
import { convertToR1Format } from "../transform/r1-format"

<<<<<<< HEAD
import { DEEP_SEEK_DEFAULT_TEMPERATURE } from "./constants"
import { SingleCompletionHandler } from ".."
import { BaseProvider } from "./base-provider"
import { defaultHeaders } from "./openai"
import { getModelParams } from "../getModelParams"
=======
import { DEFAULT_HEADERS, DEEP_SEEK_DEFAULT_TEMPERATURE } from "./constants"
import { getModelParams, SingleCompletionHandler } from ".."
import { BaseProvider } from "./base-provider"
>>>>>>> ae2f98a6

const OPENROUTER_DEFAULT_PROVIDER_NAME = "[default]"

// Add custom interface for OpenRouter params.
type OpenRouterChatCompletionParams = OpenAI.Chat.ChatCompletionCreateParams & {
	transforms?: string[]
	include_reasoning?: boolean
	thinking?: BetaThinkingConfigParam
	// https://openrouter.ai/docs/use-cases/reasoning-tokens
	reasoning?: {
		effort?: "high" | "medium" | "low"
		max_tokens?: number
		exclude?: boolean
	}
}

export class OpenRouterHandler extends BaseProvider implements SingleCompletionHandler {
	protected options: ApiHandlerOptions
	private client: OpenAI

	constructor(options: ApiHandlerOptions) {
		super()
		this.options = options

		const baseURL = this.options.openRouterBaseUrl || "https://openrouter.ai/api/v1"
		const apiKey = this.options.openRouterApiKey ?? "not-provided"

		this.client = new OpenAI({ baseURL, apiKey, defaultHeaders: DEFAULT_HEADERS })
	}

	override async *createMessage(
		systemPrompt: string,
		messages: Anthropic.Messages.MessageParam[],
	): AsyncGenerator<ApiStreamChunk> {
		let { id: modelId, maxTokens, thinking, temperature, topP, reasoningEffort } = this.getModel()

		// Convert Anthropic messages to OpenAI format.
		let openAiMessages: OpenAI.Chat.ChatCompletionMessageParam[] = [
			{ role: "system", content: systemPrompt },
			...convertToOpenAiMessages(messages),
		]

		// DeepSeek highly recommends using user instead of system role.
		if (modelId.startsWith("deepseek/deepseek-r1") || modelId === "perplexity/sonar-reasoning") {
			openAiMessages = convertToR1Format([{ role: "user", content: systemPrompt }, ...messages])
		}

		// prompt caching: https://openrouter.ai/docs/prompt-caching
		// this is specifically for claude models (some models may 'support prompt caching' automatically without this)
		switch (true) {
			case modelId.startsWith("anthropic/"):
				openAiMessages[0] = {
					role: "system",
					content: [
						{
							type: "text",
							text: systemPrompt,
							// @ts-ignore-next-line
							cache_control: { type: "ephemeral" },
						},
					],
				}

				// Add cache_control to the last two user messages
				// (note: this works because we only ever add one user message at a time, but if we added multiple we'd need to mark the user message before the last assistant message)
				const lastTwoUserMessages = openAiMessages.filter((msg) => msg.role === "user").slice(-2)

				lastTwoUserMessages.forEach((msg) => {
					if (typeof msg.content === "string") {
						msg.content = [{ type: "text", text: msg.content }]
					}

					if (Array.isArray(msg.content)) {
						// NOTE: this is fine since env details will always be added at the end. but if it weren't there, and the user added a image_url type message, it would pop a text part before it and then move it after to the end.
						let lastTextPart = msg.content.filter((part) => part.type === "text").pop()

						if (!lastTextPart) {
							lastTextPart = { type: "text", text: "..." }
							msg.content.push(lastTextPart)
						}
						// @ts-ignore-next-line
						lastTextPart["cache_control"] = { type: "ephemeral" }
					}
				})
				break
			default:
				break
		}

		// https://openrouter.ai/docs/transforms
		let fullResponseText = ""

		const completionParams: OpenRouterChatCompletionParams = {
			model: modelId,
			max_tokens: maxTokens,
			temperature,
			thinking, // OpenRouter is temporarily supporting this.
			top_p: topP,
			messages: openAiMessages,
			stream: true,
			stream_options: { include_usage: true },
			// Only include provider if openRouterSpecificProvider is not "[default]".
			...(this.options.openRouterSpecificProvider &&
				this.options.openRouterSpecificProvider !== OPENROUTER_DEFAULT_PROVIDER_NAME && {
					provider: { order: [this.options.openRouterSpecificProvider] },
				}),
			// This way, the transforms field will only be included in the parameters when openRouterUseMiddleOutTransform is true.
			...((this.options.openRouterUseMiddleOutTransform ?? true) && { transforms: ["middle-out"] }),
			...(reasoningEffort && { reasoning: { effort: reasoningEffort } }),
		}
		const stream = await this.client.chat.completions.create(completionParams)

		let lastUsage
		try {
			for await (const chunk of stream) {
				// OpenRouter returns an error object instead of the OpenAI SDK throwing an error.
				if ("error" in chunk) {
					const error = chunk.error as { message?: string; code?: number }
					console.error(`OpenRouter API Error: ${error?.code} - ${error?.message}`)
					throw new Error(`OpenRouter API Error ${error?.code}: ${error?.message}`)
				}

				const delta = chunk.choices[0]?.delta

				if ("reasoning" in delta && delta.reasoning) {
					yield { type: "reasoning", text: delta.reasoning } as ApiStreamChunk
				}

				if (delta?.content) {
					fullResponseText += delta.content
					yield { type: "text", text: delta.content } as ApiStreamChunk
				}

				if (chunk.usage) {
					lastUsage = chunk.usage
				}
			}
		} catch (error) {
			let errorMessage = makeOpenRouterErrorReadable(error)
			throw new Error(errorMessage)
		}

		if (lastUsage) {
			yield this.processUsageMetrics(lastUsage)
		}
	}

	processUsageMetrics(usage: any): ApiStreamUsageChunk {
		return {
			type: "usage",
			inputTokens: usage?.prompt_tokens || 0,
			outputTokens: usage?.completion_tokens || 0,
			totalCost: usage?.cost || 0,
		}
	}

	override getModel() {
		const modelId = this.options.openRouterModelId
		const modelInfo = this.options.openRouterModelInfo

		let id = modelId ?? openRouterDefaultModelId
		const info = modelInfo ?? openRouterDefaultModelInfo

		const isDeepSeekR1 = id.startsWith("deepseek/deepseek-r1") || modelId === "perplexity/sonar-reasoning"
		const defaultTemperature = isDeepSeekR1 ? DEEP_SEEK_DEFAULT_TEMPERATURE : 0
		const topP = isDeepSeekR1 ? 0.95 : undefined

		return {
			id,
			info,
			...getModelParams({ options: this.options, model: info, defaultTemperature }),
			topP,
		}
	}

	async completePrompt(prompt: string) {
		let { id: modelId, maxTokens, thinking, temperature } = this.getModel()

		const completionParams: OpenRouterChatCompletionParams = {
			model: modelId,
			max_tokens: maxTokens,
			thinking,
			temperature,
			messages: [{ role: "user", content: prompt }],
			stream: false,
		}

		const response = await this.client.chat.completions.create(completionParams)

		if ("error" in response) {
			const error = response.error as { message?: string; code?: number }
			throw new Error(`OpenRouter API Error ${error?.code}: ${error?.message}`)
		}

		const completion = response as OpenAI.Chat.ChatCompletion
		return completion.choices[0]?.message?.content || ""
	}
}

function makeOpenRouterErrorReadable(error: any) {
	if (error?.code === 429) {
		let retryAfter
		try {
			const parsedJson = JSON.parse(error.error.metadata?.raw)
			retryAfter = parsedJson?.error?.details.map((detail: any) => detail.retryDelay).filter((r: any) => r)[0]
		} catch (e) {}
		if (retryAfter) {
			return `Rate limit exceeded, try again in ${retryAfter}.`
		}
		return `Rate limit exceeded, try again later.\n${error?.message || error}`
	}
	return `OpenRouter API Error: ${error?.message || error}`
}

export async function getOpenRouterModels(options?: ApiHandlerOptions) {
	const models: Record<string, ModelInfo> = {}

	const baseURL = options?.openRouterBaseUrl || "https://openrouter.ai/api/v1"

	try {
		const response = await axios.get(`${baseURL}/models`)
		const rawModels = response.data.data

		for (const rawModel of rawModels) {
			const modelInfo: ModelInfo = {
				maxTokens: rawModel.top_provider?.max_completion_tokens,
				contextWindow: rawModel.context_length,
				supportsImages: rawModel.architecture?.modality?.includes("image"),
				supportsPromptCache: false,
				inputPrice: parseApiPrice(rawModel.pricing?.prompt),
				outputPrice: parseApiPrice(rawModel.pricing?.completion),
				description: rawModel.description,
				thinking: rawModel.id === "anthropic/claude-3.7-sonnet:thinking",
			}

			// NOTE: this needs to be synced with api.ts/openrouter default model info.
			switch (true) {
				case rawModel.id.startsWith("anthropic/claude-3.7-sonnet"):
					modelInfo.supportsComputerUse = true
					modelInfo.supportsPromptCache = true
					modelInfo.cacheWritesPrice = 3.75
					modelInfo.cacheReadsPrice = 0.3
					modelInfo.maxTokens = rawModel.id === "anthropic/claude-3.7-sonnet:thinking" ? 128_000 : 8192
					break
				case rawModel.id.startsWith("anthropic/claude-3.5-sonnet-20240620"):
					modelInfo.supportsPromptCache = true
					modelInfo.cacheWritesPrice = 3.75
					modelInfo.cacheReadsPrice = 0.3
					modelInfo.maxTokens = 8192
					break
				case rawModel.id.startsWith("anthropic/claude-3.5-sonnet"):
					modelInfo.supportsComputerUse = true
					modelInfo.supportsPromptCache = true
					modelInfo.cacheWritesPrice = 3.75
					modelInfo.cacheReadsPrice = 0.3
					modelInfo.maxTokens = 8192
					break
				case rawModel.id.startsWith("anthropic/claude-3-5-haiku"):
					modelInfo.supportsPromptCache = true
					modelInfo.cacheWritesPrice = 1.25
					modelInfo.cacheReadsPrice = 0.1
					modelInfo.maxTokens = 8192
					break
				case rawModel.id.startsWith("anthropic/claude-3-opus"):
					modelInfo.supportsPromptCache = true
					modelInfo.cacheWritesPrice = 18.75
					modelInfo.cacheReadsPrice = 1.5
					modelInfo.maxTokens = 8192
					break
				case rawModel.id.startsWith("anthropic/claude-3-haiku"):
					modelInfo.supportsPromptCache = true
					modelInfo.cacheWritesPrice = 0.3
					modelInfo.cacheReadsPrice = 0.03
					modelInfo.maxTokens = 8192
					break
				default:
					break
			}

			models[rawModel.id] = modelInfo
		}
	} catch (error) {
		console.error(
			`Error fetching OpenRouter models: ${JSON.stringify(error, Object.getOwnPropertyNames(error), 2)}`,
		)
	}

	return models
}<|MERGE_RESOLUTION|>--- conflicted
+++ resolved
@@ -9,17 +9,11 @@
 import { ApiStreamChunk, ApiStreamUsageChunk } from "../transform/stream"
 import { convertToR1Format } from "../transform/r1-format"
 
-<<<<<<< HEAD
-import { DEEP_SEEK_DEFAULT_TEMPERATURE } from "./constants"
+import { DEFAULT_HEADERS, DEEP_SEEK_DEFAULT_TEMPERATURE } from "./constants"
+import { getModelParams } from "../getModelParams"
+
 import { SingleCompletionHandler } from ".."
 import { BaseProvider } from "./base-provider"
-import { defaultHeaders } from "./openai"
-import { getModelParams } from "../getModelParams"
-=======
-import { DEFAULT_HEADERS, DEEP_SEEK_DEFAULT_TEMPERATURE } from "./constants"
-import { getModelParams, SingleCompletionHandler } from ".."
-import { BaseProvider } from "./base-provider"
->>>>>>> ae2f98a6
 
 const OPENROUTER_DEFAULT_PROVIDER_NAME = "[default]"
 
