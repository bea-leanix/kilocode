{
	"extension": {
		"name": "Kilo Code",
		"description": "コードの計画、構築、修正のためのオープンソース AI コーディング アシスタント。"
	},
	"number_format": {
		"thousand_suffix": "k",
		"million_suffix": "m",
		"billion_suffix": "b"
	},
	"feedback": {
		"title": "フィードバック",
		"description": "あなたのフィードバックをお聞かせいただくか、あなたが経験している問題についてお手伝いします。",
		"githubIssues": "GitHubで問題を報告する",
		"githubDiscussions": "GitHubのディスカッションに参加する",
		"discord": "Discordコミュニティに参加する"
	},
	"welcome": "ようこそ、{{name}}さん！{{count}}件の通知があります。",
	"items": {
		"zero": "アイテムなし",
		"one": "1つのアイテム",
		"other": "{{count}}個のアイテム"
	},
	"confirmation": {
		"reset_state": "拡張機能のすべての状態とシークレットストレージをリセットしてもよろしいですか？この操作は元に戻せません。",
		"delete_config_profile": "この設定プロファイルを削除してもよろしいですか？",
		"delete_custom_mode": "このカスタムモードを削除してもよろしいですか？",
		"delete_message": "何を削除しますか？",
		"just_this_message": "このメッセージのみ",
		"this_and_subsequent": "これ以降のすべてのメッセージ"
	},
	"errors": {
		"invalid_mcp_config": "プロジェクトMCP設定フォーマットが無効です",
		"invalid_mcp_settings_format": "MCP設定のJSONフォーマットが無効です。設定が正しいJSONフォーマットに従っていることを確認してください。",
		"invalid_mcp_settings_syntax": "MCP設定のJSONフォーマットが無効です。設定ファイルの構文エラーを確認してください。",
		"invalid_mcp_settings_validation": "MCP設定フォーマットが無効です：{{errorMessages}}",
		"failed_initialize_project_mcp": "プロジェクトMCPサーバーの初期化に失敗しました：{{error}}",
		"invalid_data_uri": "データURIフォーマットが無効です",
		"checkpoint_timeout": "チェックポイントの復元を試みる際にタイムアウトしました。",
		"checkpoint_failed": "チェックポイントの復元に失敗しました。",
		"no_workspace": "まずプロジェクトフォルダを開いてください",
		"update_support_prompt": "サポートメッセージの更新に失敗しました",
		"reset_support_prompt": "サポートメッセージのリセットに失敗しました",
		"enhance_prompt": "メッセージの強化に失敗しました",
		"get_system_prompt": "システムメッセージの取得に失敗しました",
		"search_commits": "コミットの検索に失敗しました",
		"save_api_config": "API設定の保存に失敗しました",
		"create_api_config": "API設定の作成に失敗しました",
		"rename_api_config": "API設定の名前変更に失敗しました",
		"load_api_config": "API設定の読み込みに失敗しました",
		"delete_api_config": "API設定の削除に失敗しました",
		"list_api_config": "API設定リストの取得に失敗しました",
		"update_server_timeout": "サーバータイムアウトの更新に失敗しました",
		"failed_update_project_mcp": "プロジェクトMCPサーバーの更新に失敗しました",
		"create_mcp_json": ".kilocode/mcp.jsonの作成または開くことに失敗しました：{{error}}",
		"hmr_not_running": "ローカル開発サーバーが実行されていないため、HMRは機能しません。HMRを有効にするには、拡張機能を起動する前に'npm run dev'を実行してください。",
		"retrieve_current_mode": "現在のモードを状態から取得する際にエラーが発生しました。",
		"failed_delete_repo": "関連するシャドウリポジトリまたはブランチの削除に失敗しました：{{error}}",
		"failed_remove_directory": "タスクディレクトリの削除に失敗しました：{{error}}",
		"custom_storage_path_unusable": "カスタムストレージパス \"{{path}}\" が使用できないため、デフォルトパスを使用します",
		"cannot_access_path": "パス {{path}} にアクセスできません：{{error}}"
	},
	"warnings": {
		"no_terminal_content": "選択されたターミナルコンテンツがありません",
		"missing_task_files": "このタスクのファイルが見つかりません。タスクリストから削除しますか？"
	},
	"info": {
		"no_changes": "変更は見つかりませんでした。",
		"clipboard_copy": "システムメッセージがクリップボードに正常にコピーされました",
		"history_cleanup": "履歴から不足ファイルのある{{count}}個のタスクをクリーンアップしました。",
		"mcp_server_restarting": "MCPサーバー{{serverName}}を再起動中...",
		"mcp_server_connected": "MCPサーバー{{serverName}}が接続されました",
		"mcp_server_deleted": "MCPサーバーが削除されました：{{serverName}}",
		"mcp_server_not_found": "サーバー\"{{serverName}}\"が設定内に見つかりません",
		"custom_storage_path_set": "カスタムストレージパスが設定されました：{{path}}",
		"default_storage_path": "デフォルトのストレージパスに戻りました",
		"settings_imported": "設定が正常にインポートされました。"
	},
	"answers": {
		"yes": "はい",
		"no": "いいえ",
		"cancel": "キャンセル",
		"remove": "削除",
		"keep": "保持"
	},
	"tasks": {
		"canceled": "タスクエラー：ユーザーによって停止およびキャンセルされました。",
		"deleted": "タスク失敗：ユーザーによって停止および削除されました。"
	},
	"storage": {
		"prompt_custom_path": "会話履歴のカスタムストレージパスを入力してください。デフォルトの場所を使用する場合は空のままにしてください",
		"path_placeholder": "D:\\KiloCodeStorage",
		"enter_absolute_path": "絶対パスを入力してください（例：D:\\KiloCodeStorage または /home/user/storage）",
		"enter_valid_path": "有効なパスを入力してください"
	},
	"input": {
<<<<<<< HEAD
		"task_prompt": "Kilo Codeにどんなことをさせますか？",
		"task_placeholder": "構築、検索、質問する"
=======
		"task_prompt": "Rooにどんなことをさせますか？",
		"task_placeholder": "タスクをここに入力してください"
	},
	"settings": {
		"providers": {
			"groqApiKey": "Groq APIキー",
			"getGroqApiKey": "Groq APIキーを取得"
		}
>>>>>>> 2caf974e
	}
}<|MERGE_RESOLUTION|>--- conflicted
+++ resolved
@@ -94,11 +94,7 @@
 		"enter_valid_path": "有効なパスを入力してください"
 	},
 	"input": {
-<<<<<<< HEAD
 		"task_prompt": "Kilo Codeにどんなことをさせますか？",
-		"task_placeholder": "構築、検索、質問する"
-=======
-		"task_prompt": "Rooにどんなことをさせますか？",
 		"task_placeholder": "タスクをここに入力してください"
 	},
 	"settings": {
@@ -106,6 +102,5 @@
 			"groqApiKey": "Groq APIキー",
 			"getGroqApiKey": "Groq APIキーを取得"
 		}
->>>>>>> 2caf974e
 	}
 }