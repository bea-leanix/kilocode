{
	"extension": {
		"name": "Kilo Code",
		"description": "Assistente di programmazione AI open source per la pianificazione, la creazione e la correzione del codice."
	},
	"number_format": {
		"thousand_suffix": "k",
		"million_suffix": "m",
		"billion_suffix": "b"
	},
	"feedback": {
		"title": "Feedback",
		"description": "Ci piacerebbe ricevere il tuo feedback o aiutarti con qualsiasi problema che stai riscontrando.",
		"githubIssues": "Segnala un problema su GitHub",
		"githubDiscussions": "Partecipa alle discussioni su GitHub",
		"discord": "Unisciti alla nostra comunità Discord",
		"customerSupport": "Supporto Clienti"
	},
	"welcome": "Benvenuto, {{name}}! Hai {{count}} notifiche.",
	"items": {
		"zero": "Nessun elemento",
		"one": "Un elemento",
		"other": "{{count}} elementi"
	},
	"confirmation": {
		"reset_state": "Sei sicuro di voler reimpostare tutti gli stati e l'archiviazione segreta nell'estensione? Questa azione non può essere annullata.",
		"delete_config_profile": "Sei sicuro di voler eliminare questo profilo di configurazione?",
		"delete_custom_mode_with_rules": "Sei sicuro di voler eliminare questa modalità {scope}?\n\nQuesto eliminerà anche la cartella delle regole associata in:\n{rulesFolderPath}"
	},
	"errors": {
		"invalid_data_uri": "Formato URI dati non valido",
		"error_copying_image": "Errore durante la copia dell'immagine: {{errorMessage}}",
		"error_saving_image": "Errore durante il salvataggio dell'immagine: {{errorMessage}}",
		"error_opening_image": "Errore durante l'apertura dell'immagine: {{error}}",
		"could_not_open_file": "Impossibile aprire il file: {{errorMessage}}",
		"could_not_open_file_generic": "Impossibile aprire il file!",
		"checkpoint_timeout": "Timeout durante il tentativo di ripristinare il checkpoint.",
		"checkpoint_failed": "Impossibile ripristinare il checkpoint.",
		"git_not_installed": "Git è richiesto per la funzione di checkpoint. Per favore, installa Git per abilitare i checkpoint.",
		"nested_git_repos_warning": "I checkpoint sono disabilitati perché è stato rilevato un repository git annidato in: {{path}}. Per utilizzare i checkpoint, rimuovi o sposta questo repository git annidato.",
		"no_workspace": "Per favore, apri prima una cartella di progetto",
		"update_support_prompt": "Errore durante l'aggiornamento del messaggio di supporto",
		"reset_support_prompt": "Errore durante il ripristino del messaggio di supporto",
		"enhance_prompt": "Errore durante il miglioramento del messaggio",
		"get_system_prompt": "Errore durante l'ottenimento del messaggio di sistema",
		"search_commits": "Errore durante la ricerca dei commit",
		"save_api_config": "Errore durante il salvataggio della configurazione API",
		"create_api_config": "Errore durante la creazione della configurazione API",
		"rename_api_config": "Errore durante la ridenominazione della configurazione API",
		"load_api_config": "Errore durante il caricamento della configurazione API",
		"delete_api_config": "Errore durante l'eliminazione della configurazione API",
		"list_api_config": "Errore durante l'ottenimento dell'elenco delle configurazioni API",
		"update_server_timeout": "Errore durante l'aggiornamento del timeout del server",
		"hmr_not_running": "Il server di sviluppo locale non è in esecuzione, l'HMR non funzionerà. Esegui 'npm run dev' prima di avviare l'estensione per abilitare l'HMR.",
		"retrieve_current_mode": "Errore durante il recupero della modalità corrente dallo stato.",
		"failed_delete_repo": "Impossibile eliminare il repository o il ramo associato: {{error}}",
		"failed_remove_directory": "Impossibile rimuovere la directory delle attività: {{error}}",
		"custom_storage_path_unusable": "Il percorso di archiviazione personalizzato \"{{path}}\" non è utilizzabile, verrà utilizzato il percorso predefinito",
		"cannot_access_path": "Impossibile accedere al percorso {{path}}: {{error}}",
		"settings_import_failed": "Importazione delle impostazioni fallita: {{error}}.",
		"mistake_limit_guidance": "Questo può indicare un fallimento nel processo di pensiero del modello o l'incapacità di utilizzare correttamente uno strumento, che può essere mitigato con la guida dell'utente (ad es. \"Prova a suddividere l'attività in passaggi più piccoli\").",
		"violated_organization_allowlist": "Impossibile eseguire l'attività: il profilo corrente non è compatibile con le impostazioni della tua organizzazione",
		"condense_failed": "Impossibile condensare il contesto",
		"condense_not_enough_messages": "Non ci sono abbastanza messaggi per condensare il contesto di {{prevContextTokens}} token. Sono richiesti almeno {{minimumMessageCount}} messaggi, ma ne sono disponibili solo {{messageCount}}.",
		"condensed_recently": "Il contesto è stato condensato di recente; questo tentativo viene saltato",
		"condense_handler_invalid": "Il gestore API per condensare il contesto non è valido",
		"condense_context_grew": "La dimensione del contesto è aumentata da {{prevContextTokens}} a {{newContextTokens}} durante la condensazione; questo tentativo viene saltato",
		"url_timeout": "Il sito web ha impiegato troppo tempo a caricarsi (timeout). Questo potrebbe essere dovuto a una connessione lenta, un sito web pesante o temporaneamente non disponibile. Puoi riprovare più tardi o verificare se l'URL è corretto.",
		"url_not_found": "L'indirizzo del sito web non è stato trovato. Verifica se l'URL è corretto e riprova.",
		"no_internet": "Nessuna connessione internet. Verifica la tua connessione di rete e riprova.",
		"url_forbidden": "L'accesso a questo sito web è vietato. Il sito potrebbe bloccare l'accesso automatizzato o richiedere autenticazione.",
		"url_page_not_found": "La pagina non è stata trovata. Verifica se l'URL è corretto.",
		"url_request_aborted": "La richiesta per recuperare l'URL è stata interrotta. Questo può accadere se il sito blocca l'accesso automatizzato, richiede autenticazione o se c'è un problema di rete. Riprova o verifica se l'URL è accessibile in un browser normale.",
		"url_fetch_failed": "Errore nel recupero del contenuto URL: {{error}}",
		"url_fetch_error_with_url": "Errore nel recupero del contenuto per {{url}}: {{error}}",
		"command_timeout": "Esecuzione del comando scaduta dopo {{seconds}} secondi",
		"share_task_failed": "Condivisione dell'attività fallita. Riprova.",
		"share_no_active_task": "Nessuna attività attiva da condividere",
		"share_auth_required": "Autenticazione richiesta. Accedi per condividere le attività.",
		"share_not_enabled": "La condivisione delle attività non è abilitata per questa organizzazione.",
		"share_task_not_found": "Attività non trovata o accesso negato.",
		"mode_import_failed": "Importazione della modalità non riuscita: {{error}}",
		"delete_rules_folder_failed": "Impossibile eliminare la cartella delle regole: {{rulesFolderPath}}. Errore: {{error}}",
		"command_not_found": "Comando '{{name}}' non trovato",
		"open_command_file": "Impossibile aprire il file di comando",
		"delete_command": "Impossibile eliminare il comando",
		"no_workspace_for_project_command": "Nessuna cartella workspace trovata per il comando di progetto",
		"command_already_exists": "Il comando \"{{commandName}}\" esiste già",
		"create_command_failed": "Errore nella creazione del comando",
		"command_template_content": "---\ndescription: \"Breve descrizione di cosa fa questo comando\"\n---\n\nQuesto è un nuovo comando slash. Modifica questo file per personalizzare il comportamento del comando.",
		"claudeCode": {
			"processExited": "Il processo Claude Code è terminato con codice {{exitCode}}.",
			"errorOutput": "Output di errore: {{output}}",
			"processExitedWithError": "Il processo Claude Code è terminato con codice {{exitCode}}. Output di errore: {{output}}",
			"stoppedWithReason": "Claude Code si è fermato per il motivo: {{reason}}",
			"apiKeyModelPlanMismatch": "API keys and subscription plans allow different models. Make sure the selected model is included in your plan.",
			"notFound": "Claude Code executable '{{claudePath}}' not found.\n\nPlease install Claude Code CLI:\n1. Visit {{installationUrl}} to download Claude Code\n2. Follow the installation instructions for your operating system\n3. Ensure the 'claude' command is available in your PATH\n4. Alternatively, configure a custom path in Kilo Code settings under 'Claude Code Path'\n\nOriginal error: {{originalError}}"
		},
		"geminiCli": {
			"oauthLoadFailed": "Impossibile caricare le credenziali OAuth. Autenticati prima: {{error}}",
			"tokenRefreshFailed": "Impossibile aggiornare il token OAuth: {{error}}",
			"onboardingTimeout": "L'operazione di onboarding è scaduta dopo 60 secondi. Riprova più tardi.",
			"projectDiscoveryFailed": "Impossibile scoprire l'ID del progetto. Assicurati di essere autenticato con 'gemini auth'.",
			"rateLimitExceeded": "Limite di velocità superato. I limiti del livello gratuito sono stati raggiunti.",
			"badRequest": "Richiesta non valida: {{details}}",
			"apiError": "Errore API Gemini CLI: {{error}}",
			"completionError": "Errore di completamento Gemini CLI: {{error}}"
		},
		"message": {
			"no_active_task_to_delete": "Nessuna attività attiva da cui eliminare messaggi",
			"invalid_timestamp_for_deletion": "Timestamp del messaggio non valido per l'eliminazione",
			"cannot_delete_missing_timestamp": "Impossibile eliminare il messaggio: timestamp mancante",
			"cannot_delete_invalid_timestamp": "Impossibile eliminare il messaggio: timestamp non valido",
			"message_not_found": "Messaggio con timestamp {{messageTs}} non trovato",
			"error_deleting_message": "Errore durante l'eliminazione del messaggio: {{error}}",
			"error_editing_message": "Errore durante la modifica del messaggio: {{error}}"
		},
		"gemini": {
			"generate_stream": "Errore del flusso di contesto di generazione Gemini: {{error}}",
			"generate_complete_prompt": "Errore di completamento Gemini: {{error}}",
			"sources": "Fonti:"
		},
		"cerebras": {
			"authenticationFailed": "Autenticazione API Cerebras fallita. Verifica che la tua chiave API sia valida e non scaduta.",
			"accessForbidden": "Accesso API Cerebras negato. La tua chiave API potrebbe non avere accesso al modello o alla funzione richiesta.",
			"rateLimitExceeded": "Limite di velocità API Cerebras superato. Attendi prima di fare un'altra richiesta.",
			"serverError": "Errore del server API Cerebras ({{status}}). Riprova più tardi.",
			"genericError": "Errore API Cerebras ({{status}}): {{message}}",
			"noResponseBody": "Errore API Cerebras: Nessun corpo di risposta",
			"completionError": "Errore di completamento Cerebras: {{error}}"
		},
		"qwenCode": {
			"oauthLoadFailed": "Impossibile caricare le credenziali OAuth. Autenticati prima: {{error}}"
		},
		"roo": {
			"authenticationRequired": "Il provider Roo richiede l'autenticazione cloud. Accedi a Roo Code Cloud."
		},
		"api": {
			"invalidKeyInvalidChars": "La chiave API contiene caratteri non validi."
		},
		"manual_url_empty": "Inserisci un URL di callback valido",
		"manual_url_no_query": "URL di callback non valido: parametri di query mancanti",
		"manual_url_missing_params": "URL di callback non valido: parametri richiesti mancanti (code e state)",
		"manual_url_auth_failed": "Autenticazione manuale tramite URL fallita",
		"manual_url_auth_error": "Autenticazione fallita"
	},
	"warnings": {
		"no_terminal_content": "Nessun contenuto del terminale selezionato",
		"missing_task_files": "I file di questa attività sono mancanti. Vuoi rimuoverla dall'elenco delle attività?",
		"auto_import_failed": "Importazione automatica delle impostazioni Kilo Code fallita: {{error}}"
	},
	"info": {
		"no_changes": "Nessuna modifica trovata.",
		"clipboard_copy": "Messaggio di sistema copiato con successo negli appunti",
		"history_cleanup": "Pulite {{count}} attività con file mancanti dalla cronologia.",
		"custom_storage_path_set": "Percorso di archiviazione personalizzato impostato: {{path}}",
		"default_storage_path": "Tornato al percorso di archiviazione predefinito",
		"settings_imported": "Impostazioni importate con successo.",
		"auto_import_success": "Impostazioni Kilo Code importate automaticamente da {{filename}}",
		"share_link_copied": "Link di condivisione copiato negli appunti",
		"image_copied_to_clipboard": "URI dati dell'immagine copiato negli appunti",
		"image_saved": "Immagine salvata in {{path}}",
		"organization_share_link_copied": "Link di condivisione organizzazione copiato negli appunti!",
		"public_share_link_copied": "Link di condivisione pubblica copiato negli appunti!",
		"mode_exported": "Modalità '{{mode}}' esportata con successo",
		"mode_imported": "Modalità importata con successo"
	},
	"answers": {
		"yes": "Sì",
		"no": "No",
		"remove": "Rimuovi",
		"keep": "Mantieni"
	},
	"buttons": {
		"save": "Salva",
		"edit": "Modifica",
		"learn_more": "Scopri di più"
	},
	"tasks": {
		"canceled": "Errore attività: È stata interrotta e annullata dall'utente.",
		"deleted": "Fallimento attività: È stata interrotta ed eliminata dall'utente.",
		"incomplete": "Attività #{{taskNumber}} (Incompleta)",
		"no_messages": "Attività #{{taskNumber}} (Nessun messaggio)"
	},
	"storage": {
		"prompt_custom_path": "Inserisci il percorso di archiviazione personalizzato per la cronologia delle conversazioni, lascia vuoto per utilizzare la posizione predefinita",
		"path_placeholder": "D:\\KiloCodeStorage",
		"enter_absolute_path": "Inserisci un percorso assoluto (ad esempio D:\\KiloCodeStorage o /home/user/storage)",
		"enter_valid_path": "Inserisci un percorso valido"
	},
	"input": {
		"task_prompt": "Cosa deve fare Kilo Code?",
		"task_placeholder": "Scrivi il tuo compito qui"
	},
	"settings": {
		"providers": {
			"groqApiKey": "Chiave API Groq",
			"getGroqApiKey": "Ottieni chiave API Groq",
			"claudeCode": {
				"pathLabel": "Percorso Claude Code",
				"description": "Percorso opzionale alla tua CLI Claude Code. Predefinito 'claude' se non impostato.",
				"placeholder": "Predefinito: claude"
			}
		}
	},
	"customModes": {
		"errors": {
			"yamlParseError": "YAML non valido nel file .kilocodemodes alla riga {{line}}. Controlla:\n• Indentazione corretta (usa spazi, non tab)\n• Virgolette e parentesi corrispondenti\n• Sintassi YAML valida",
			"schemaValidationError": "Formato modalità personalizzate non valido in .kilocodemodes:\n{{issues}}",
			"invalidFormat": "Formato modalità personalizzate non valido. Assicurati che le tue impostazioni seguano il formato YAML corretto.",
			"updateFailed": "Aggiornamento modalità personalizzata fallito: {{error}}",
			"deleteFailed": "Eliminazione modalità personalizzata fallita: {{error}}",
			"resetFailed": "Reset modalità personalizzate fallito: {{error}}",
			"modeNotFound": "Errore di scrittura: Modalità non trovata",
			"noWorkspaceForProject": "Nessuna cartella workspace trovata per la modalità specifica del progetto",
			"rulesCleanupFailed": "La modalità è stata eliminata con successo, ma non è stato possibile eliminare la cartella delle regole in {{rulesFolderPath}}. Potrebbe essere necessario eliminarla manualmente."
		},
		"scope": {
			"project": "progetto",
			"global": "globale"
		}
	},
	"marketplace": {
		"mode": {
			"rulesCleanupFailed": "La modalità è stata rimossa con successo, ma non è stato possibile eliminare la cartella delle regole in {{rulesFolderPath}}. Potrebbe essere necessario eliminarla manualmente."
		}
	},
	"mdm": {
		"errors": {
<<<<<<< HEAD
			"cloud_auth_required": "La tua organizzazione richiede l'autenticazione Kilo Code Cloud. Accedi per continuare.",
			"organization_mismatch": "Devi essere autenticato con l'account Kilo Code Cloud della tua organizzazione.",
=======
			"cloud_auth_required": "La tua organizzazione richiede l'autenticazione Roo Code Cloud. Accedi per continuare.",
			"organization_mismatch": "Devi essere autenticato con l'account Roo Code Cloud della tua organizzazione.",
			"manual_url_empty": "Inserisci un URL di callback valido",
			"manual_url_no_query": "URL di callback non valido: parametri di query mancanti",
			"manual_url_missing_params": "URL di callback non valido: parametri richiesti mancanti (code e state)",
			"manual_url_auth_failed": "Autenticazione manuale tramite URL fallita",
			"manual_url_auth_error": "Autenticazione fallita",
>>>>>>> 68352562
			"verification_failed": "Impossibile verificare l'autenticazione dell'organizzazione."
		},
		"info": {
			"organization_requires_auth": "La tua organizzazione richiede l'autenticazione."
		}
	},
	"prompts": {
		"deleteMode": {
			"title": "Elimina Modalità Personalizzata",
			"description": "Sei sicuro di voler eliminare questa modalità {{scope}}? Questo eliminerà anche la cartella delle regole associata a: {{rulesFolderPath}}",
			"descriptionNoRules": "Sei sicuro di voler eliminare questa modalità personalizzata?",
			"confirm": "Elimina"
		}
	},
	"commands": {
		"preventCompletionWithOpenTodos": {
			"description": "Impedire il completamento delle attività quando ci sono todo incompleti nella lista dei todo"
		}
	}
}<|MERGE_RESOLUTION|>--- conflicted
+++ resolved
@@ -227,10 +227,6 @@
 	},
 	"mdm": {
 		"errors": {
-<<<<<<< HEAD
-			"cloud_auth_required": "La tua organizzazione richiede l'autenticazione Kilo Code Cloud. Accedi per continuare.",
-			"organization_mismatch": "Devi essere autenticato con l'account Kilo Code Cloud della tua organizzazione.",
-=======
 			"cloud_auth_required": "La tua organizzazione richiede l'autenticazione Roo Code Cloud. Accedi per continuare.",
 			"organization_mismatch": "Devi essere autenticato con l'account Roo Code Cloud della tua organizzazione.",
 			"manual_url_empty": "Inserisci un URL di callback valido",
@@ -238,7 +234,6 @@
 			"manual_url_missing_params": "URL di callback non valido: parametri richiesti mancanti (code e state)",
 			"manual_url_auth_failed": "Autenticazione manuale tramite URL fallita",
 			"manual_url_auth_error": "Autenticazione fallita",
->>>>>>> 68352562
 			"verification_failed": "Impossibile verificare l'autenticazione dell'organizzazione."
 		},
 		"info": {
