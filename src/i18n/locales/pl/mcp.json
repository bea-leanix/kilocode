--- conflicted
+++ resolved
@@ -5,14 +5,10 @@
 		"invalid_settings_validation": "Nieprawidłowy format ustawień MCP: {{errorMessages}}",
 		"create_json": "Nie udało się utworzyć lub otworzyć .kilocode/mcp.json: {{error}}",
 		"failed_update_project": "Nie udało się zaktualizować serwerów MCP projektu",
-<<<<<<< HEAD
-		"invalidJsonArgument": "Kilo Code próbował użyć {{toolName}} z nieprawidłowym argumentem JSON. Ponawianie..."
-=======
-		"invalidJsonArgument": "Roo próbował użyć {{toolName}} z nieprawidłowym argumentem JSON. Ponawianie...",
+		"invalidJsonArgument": "Kilo Code próbował użyć {{toolName}} z nieprawidłowym argumentem JSON. Ponawianie...",
 		"refresh_after_disable": "Nie udało się odświeżyć połączeń MCP po wyłączeniu",
 		"refresh_after_enable": "Nie udało się odświeżyć połączeń MCP po włączeniu",
 		"disconnect_servers_partial": "Nie udało się odłączyć {{count}} serwera(ów) MCP. Sprawdź dane wyjściowe, aby uzyskać szczegóły."
->>>>>>> c75549ce
 	},
 	"info": {
 		"server_restarting": "Ponowne uruchamianie serwera MCP {{serverName}}...",
